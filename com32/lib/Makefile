--- conflicted
+++ resolved
@@ -7,32 +7,6 @@
 topdir = ../..
 include MCONFIG
 
-<<<<<<< HEAD
-LIBOBJS = \
-	abort.o atexit.o atoi.o atol.o atoll.o calloc.o creat.o		\
-	ctypes.o errno.o fgetc.o fgets.o fopen.o fprintf.o fputc.o	\
-	fclose.o putchar.o setjmp.o					\
-	fputs.o fread2.o fread.o free.o fwrite2.o fwrite.o 		\
-	getopt.o getopt_long.o						\
-	lrand48.o malloc.o stack.o memccpy.o memchr.o memcmp.o		\
-	memcpy.o mempcpy.o memmem.o memmove.o memset.o memswap.o	\
-	exit.o onexit.o	\
-	perror.o printf.o puts.o qsort.o realloc.o seed48.o snprintf.o	\
-	sprintf.o srand48.o sscanf.o stack.o strcasecmp.o strcat.o	\
-	strchr.o strcmp.o strcpy.o strdup.o strlen.o			\
-	strerror.o strnlen.o						\
-	strncasecmp.o strncat.o strncmp.o strncpy.o strndup.o		\
-	stpcpy.o stpncpy.o 						\
-	strntoimax.o strntoumax.o strrchr.o strsep.o strspn.o strstr.o	\
-	strtoimax.o strtok.o strtol.o strtoll.o strtoul.o strtoull.o	\
-	strtoumax.o vfprintf.o vprintf.o vsnprintf.o vsprintf.o		\
-	asprintf.o vasprintf.o strlcpy.o strlcat.o			\
-	vsscanf.o zalloc.o						\
-	\
-	lmalloc.o lstrdup.o						\
-	\
-	dprintf.o vdprintf.o						\
-=======
 ## OPTIONAL OBJECTS, AVAILABLE AS DYNAMIC LINKED MODULES
 # PNG library object files
 LIBPNG_OBJS = \
@@ -78,7 +52,6 @@
 	syslinux/movebits.o syslinux/shuffle.o syslinux/shuffle_pm.o	\
 	syslinux/shuffle_rm.o syslinux/zonelist.o			\
 	syslinux/dump_mmap.o syslinux/dump_movelist.o			\
->>>>>>> 64076d08
 	\
 	syslinux/run_default.o syslinux/run_command.o			\
 	syslinux/cleanup.o syslinux/localboot.o	syslinux/runimage.o	\
@@ -95,11 +68,7 @@
 ## CORE OBJECTS, INCLUDED IN THE ROOT COM32 MODULE
 LIBENTRY_OBJS = \
 	sys/intcall.o sys/farcall.o sys/cfarcall.o sys/zeroregs.o	\
-<<<<<<< HEAD
-	sys/entry.o sys/exit.o sys/argv.o sys/times.o sys/sleep.o	\
-=======
 	sys/argv.o							\
->>>>>>> 64076d08
 	sys/fileinfo.o sys/opendev.o sys/read.o sys/write.o sys/ftell.o \
 	sys/close.o sys/open.o sys/fileread.o sys/fileclose.o		\
 	sys/openmem.o					\
