/* ----------------------------------------------------------------------- *
 *
 *   Copyright 2007-2009 H. Peter Anvin - All Rights Reserved
 *   Copyright 2009-2011 Intel Corporation; author: H. Peter Anvin
 *
 *   Permission is hereby granted, free of charge, to any person
 *   obtaining a copy of this software and associated documentation
 *   files (the "Software"), to deal in the Software without
 *   restriction, including without limitation the rights to use,
 *   copy, modify, merge, publish, distribute, sublicense, and/or
 *   sell copies of the Software, and to permit persons to whom
 *   the Software is furnished to do so, subject to the following
 *   conditions:
 *
 *   The above copyright notice and this permission notice shall
 *   be included in all copies or substantial portions of the Software.
 *
 *   THE SOFTWARE IS PROVIDED "AS IS", WITHOUT WARRANTY OF ANY KIND,
 *   EXPRESS OR IMPLIED, INCLUDING BUT NOT LIMITED TO THE WARRANTIES
 *   OF MERCHANTABILITY, FITNESS FOR A PARTICULAR PURPOSE AND
 *   NONINFRINGEMENT. IN NO EVENT SHALL THE AUTHORS OR COPYRIGHT
 *   HOLDERS BE LIABLE FOR ANY CLAIM, DAMAGES OR OTHER LIABILITY,
 *   WHETHER IN AN ACTION OF CONTRACT, TORT OR OTHERWISE, ARISING
 *   FROM, OUT OF OR IN CONNECTION WITH THE SOFTWARE OR THE USE OR
 *   OTHER DEALINGS IN THE SOFTWARE.
 *
 * ----------------------------------------------------------------------- */

/*
 * load_linux.c
 *
 * Load a Linux kernel (Image/zImage/bzImage).
 */

#include <ctype.h>
#include <stdbool.h>
#include <stdlib.h>
#include <inttypes.h>
#include <string.h>
#include <minmax.h>
#include <errno.h>
#include <suffix_number.h>
#include <graphics.h>
#include <dprintf.h>

#include <syslinux/align.h>
#include <syslinux/linux.h>
#include <syslinux/bootrm.h>
#include <syslinux/movebits.h>
#include <syslinux/firmware.h>

<<<<<<< HEAD
#ifndef DEBUG
# define DEBUG 0
#endif
#if DEBUG
# include <stdio.h>
# define dprintf printf
#else
# define dprintf(f, ...) ((void)0)
#endif
=======
struct linux_header {
    uint8_t boot_sector_1[0x0020];
    uint16_t old_cmd_line_magic;
    uint16_t old_cmd_line_offset;
    uint8_t boot_sector_2[0x01f1 - 0x0024];
    uint8_t setup_sects;
    uint16_t root_flags;
    uint32_t syssize;
    uint16_t ram_size;
    uint16_t vid_mode;
    uint16_t root_dev;
    uint16_t boot_flag;
    uint16_t jump;
    uint32_t header;
    uint16_t version;
    uint32_t realmode_swtch;
    uint16_t start_sys;
    uint16_t kernel_version;
    uint8_t type_of_loader;
    uint8_t loadflags;
    uint16_t setup_move_size;
    uint32_t code32_start;
    uint32_t ramdisk_image;
    uint32_t ramdisk_size;
    uint32_t bootsect_kludge;
    uint16_t heap_end_ptr;
    uint16_t pad1;
    uint32_t cmd_line_ptr;
    uint32_t initrd_addr_max;
    uint32_t kernel_alignment;
    uint8_t relocatable_kernel;
    uint8_t pad2[3];
    uint32_t cmdline_max_len;
    uint32_t hardware_subarch;
    uint64_t hardware_subarch_data;
    uint32_t payload_offset;
    uint32_t payload_length;
    uint64_t setup_data;
    uint64_t pref_address;
    uint32_t init_size;
} __packed;
>>>>>>> f0bbf9dd

#define BOOT_MAGIC 0xAA55
#define LINUX_MAGIC ('H' + ('d' << 8) + ('r' << 16) + ('S' << 24))
#define OLD_CMDLINE_MAGIC 0xA33F

/* loadflags */
#define LOAD_HIGH	0x01
#define CAN_USE_HEAP	0x80

/* 
 * Find the last instance of a particular command line argument
 * (which should include the final =; do not use for boolean arguments)
 * Note: the resulting string is typically not null-terminated.
 */
static const char *find_argument(const char *cmdline, const char *argument)
{
    const char *found = NULL;
    const char *p = cmdline;
    bool was_space = true;
    size_t la = strlen(argument);

    while (*p) {
	if (isspace(*p)) {
	    was_space = true;
	} else if (was_space) {
	    if (!memcmp(p, argument, la))
		found = p + la;
	    was_space = false;
	}
	p++;
    }

    return found;
}

/* Truncate to 32 bits, with saturate */
static inline uint32_t saturate32(unsigned long long v)
{
    return (v > 0xffffffff) ? 0xffffffff : (uint32_t) v;
}

/* Create the appropriate mappings for the initramfs */
static int map_initramfs(struct syslinux_movelist **fraglist,
			 struct syslinux_memmap **mmap,
			 struct initramfs *initramfs, addr_t addr)
{
    struct initramfs *ip;
    addr_t next_addr, len, pad;

    for (ip = initramfs->next; ip->len; ip = ip->next) {
	len = ip->len;
	next_addr = addr + len;

	/* If this isn't the last entry, extend the zero-pad region
	   to enforce the alignment of the next chunk. */
	if (ip->next->len) {
	    pad = -next_addr & (ip->next->align - 1);
	    len += pad;
	    next_addr += pad;
	}

	if (ip->data_len) {
	    if (syslinux_add_movelist(fraglist, addr, (addr_t) ip->data, len))
		return -1;
	}
	if (len > ip->data_len) {
	    if (syslinux_add_memmap(mmap, addr + ip->data_len,
				    len - ip->data_len, SMT_ZERO))
		return -1;
	}
	addr = next_addr;
    }

    return 0;
}

<<<<<<< HEAD
int bios_boot_linux(void *kernel_buf, size_t kernel_size,
		    struct initramfs *initramfs, char *cmdline)
=======
int syslinux_boot_linux(void *kernel_buf, size_t kernel_size,
			struct initramfs *initramfs,
			struct setup_data *setup_data,
			char *cmdline)
>>>>>>> f0bbf9dd
{
    struct linux_header hdr, *whdr;
    size_t real_mode_size, prot_mode_size;
    addr_t real_mode_base, prot_mode_base;
    addr_t irf_size;
    size_t cmdline_size, cmdline_offset;
    struct setup_data *sdp;
    struct syslinux_rm_regs regs;
    struct syslinux_movelist *fraglist = NULL;
    struct syslinux_memmap *mmap = NULL;
    struct syslinux_memmap *amap = NULL;
    bool ok;
    uint32_t memlimit = 0;
    uint16_t video_mode = 0;
    const char *arg;

    cmdline_size = strlen(cmdline) + 1;

    if (kernel_size < 2 * 512)
	goto bail;

    /* Look for specific command-line arguments we care about */
    if ((arg = find_argument(cmdline, "mem=")))
	memlimit = saturate32(suffix_number(arg));

    if ((arg = find_argument(cmdline, "vga="))) {
	switch (arg[0] | 0x20) {
	case 'a':		/* "ask" */
	    video_mode = 0xfffd;
	    break;
	case 'e':		/* "ext" */
	    video_mode = 0xfffe;
	    break;
	case 'n':		/* "normal" */
	    video_mode = 0xffff;
	    break;
	case 'c':		/* "current" */
	    video_mode = 0x0f04;
	    break;
	default:
	    video_mode = strtoul(arg, NULL, 0);
	    break;
	}
    }

    /* Copy the header into private storage */
    /* Use whdr to modify the actual kernel header */
    memcpy(&hdr, kernel_buf, sizeof hdr);
    whdr = (struct linux_header *)kernel_buf;

    if (hdr.boot_flag != BOOT_MAGIC)
	goto bail;

    if (hdr.header != LINUX_MAGIC) {
	hdr.version = 0x0100;	/* Very old kernel */
	hdr.loadflags = 0;
    }

    whdr->vid_mode = video_mode;

    if (!hdr.setup_sects)
	hdr.setup_sects = 4;

    if (hdr.version < 0x0203)
	hdr.initrd_addr_max = 0x37ffffff;

    if (!memlimit && memlimit - 1 > hdr.initrd_addr_max)
	memlimit = hdr.initrd_addr_max + 1;	/* Zero for no limit */

    if (hdr.version < 0x0205 || !(hdr.loadflags & LOAD_HIGH))
	hdr.relocatable_kernel = 0;

    if (hdr.version < 0x0206)
	hdr.cmdline_max_len = 256;

    if (cmdline_size > hdr.cmdline_max_len) {
	cmdline_size = hdr.cmdline_max_len;
	cmdline[cmdline_size - 1] = '\0';
    }

    if (hdr.version < 0x0202 || !(hdr.loadflags & 0x01))
	cmdline_offset = (0x9ff0 - cmdline_size) & ~15;
    else
	cmdline_offset = 0x10000;

    real_mode_size = (hdr.setup_sects + 1) << 9;
    real_mode_base = (hdr.loadflags & LOAD_HIGH) ? 0x10000 : 0x90000;
    prot_mode_base = (hdr.loadflags & LOAD_HIGH) ? 0x100000 : 0x10000;
    prot_mode_size = kernel_size - real_mode_size;

    if (hdr.version < 0x020a) {
	/*
	 * The 3* here is a total fudge factor... it's supposed to
	 * account for the fact that the kernel needs to be
	 * decompressed, and then followed by the BSS and BRK regions.
	 * This doesn't, however, account for the fact that the kernel
	 * is decompressed into a whole other place, either.
	 */
	hdr.init_size = 3 * prot_mode_size;
    }

    if (!(hdr.loadflags & LOAD_HIGH) && prot_mode_size > 512 * 1024)
	goto bail;		/* Kernel cannot be loaded low */

    if (initramfs && hdr.version < 0x0200)
	goto bail;		/* initrd/initramfs not supported */

    if (hdr.version >= 0x0200) {
	whdr->type_of_loader = 0x30;	/* SYSLINUX unknown module */
	if (hdr.version >= 0x0201) {
	    whdr->heap_end_ptr = cmdline_offset - 0x0200;
	    whdr->loadflags |= CAN_USE_HEAP;
	}
	if (hdr.version >= 0x0202) {
	    whdr->cmd_line_ptr = real_mode_base + cmdline_offset;
	} else {
	    whdr->old_cmd_line_magic = OLD_CMDLINE_MAGIC;
	    whdr->old_cmd_line_offset = cmdline_offset;
	    /* Be paranoid and round up to a multiple of 16 */
	    whdr->setup_move_size = (cmdline_offset + cmdline_size + 15) & ~15;
	}
    }

    /* Get the memory map */
    mmap = syslinux_memory_map();	/* Memory map for shuffle_boot */
    amap = syslinux_dup_memmap(mmap);	/* Keep track of available memory */
    if (!mmap || !amap)
	goto bail;

    dprintf("Initial memory map:\n");
    syslinux_dump_memmap(mmap);

    /* If the user has specified a memory limit, mark that as unavailable.
       Question: should we mark this off-limit in the mmap as well (meaning
       it's unavailable to the boot loader, which probably has already touched
       some of it), or just in the amap? */
    if (memlimit)
	if (syslinux_add_memmap(&amap, memlimit, -memlimit, SMT_RESERVED))
	    goto bail;

    /* Place the kernel in memory */

    /* First, find a suitable place for the protected-mode code */
    if (syslinux_memmap_type(amap, prot_mode_base, prot_mode_size)
	!= SMT_FREE) {
	const struct syslinux_memmap *mp;
	if (!hdr.relocatable_kernel)
	    goto bail;		/* Can't relocate - no hope */

	ok = false;
	for (mp = amap; mp; mp = mp->next) {
	    addr_t start, end;
	    start = mp->start;
	    end = mp->next->start;

	    if (mp->type != SMT_FREE)
		continue;

	    if (end <= prot_mode_base)
		continue;	/* Only relocate upwards */

	    if (start <= prot_mode_base)
		start = prot_mode_base;

	    start = ALIGN_UP(start, hdr.kernel_alignment);
	    if (start >= end)
		continue;

	    if (end - start >= hdr.init_size) {
		whdr->code32_start += start - prot_mode_base;
		prot_mode_base = start;
		ok = true;
		break;
	    }
	}

	if (!ok)
	    goto bail;
    }

    /* Real mode code */
    if (syslinux_memmap_type(amap, real_mode_base,
			     cmdline_offset + cmdline_size) != SMT_FREE) {
	const struct syslinux_memmap *mp;

	ok = false;
	for (mp = amap; mp; mp = mp->next) {
	    addr_t start, end;
	    start = mp->start;
	    end = mp->next->start;

	    if (mp->type != SMT_FREE)
		continue;

	    if (start < real_mode_base)
		start = real_mode_base;	/* Lowest address we'll use */
	    if (end > 640 * 1024)
		end = 640 * 1024;

	    start = ALIGN_UP(start, 16);
	    if (start > 0x90000 || start >= end)
		continue;

	    if (end - start >= cmdline_offset + cmdline_size) {
		real_mode_base = start;
		ok = true;
		break;
	    }
	}
    }

    if (syslinux_add_movelist(&fraglist, real_mode_base, (addr_t) kernel_buf,
			      real_mode_size))
	goto bail;
    if (syslinux_add_memmap
	(&amap, real_mode_base, cmdline_offset + cmdline_size, SMT_ALLOC))
	goto bail;

    /* Zero region between real mode code and cmdline */
    if (syslinux_add_memmap(&mmap, real_mode_base + real_mode_size,
			    cmdline_offset - real_mode_size, SMT_ZERO))
	goto bail;

    /* Command line */
    if (syslinux_add_movelist(&fraglist, real_mode_base + cmdline_offset,
			      (addr_t) cmdline, cmdline_size))
	goto bail;

    /* Protected-mode code */
    if (syslinux_add_movelist(&fraglist, prot_mode_base,
			      (addr_t) kernel_buf + real_mode_size,
			      prot_mode_size))
	goto bail;
    if (syslinux_add_memmap(&amap, prot_mode_base, prot_mode_size, SMT_ALLOC))
	goto bail;

    /* Figure out the size of the initramfs, and where to put it.
       We should put it at the highest possible address which is
       <= hdr.initrd_addr_max, which fits the entire initramfs. */

    irf_size = initramfs_size(initramfs);	/* Handles initramfs == NULL */

    if (irf_size) {
	addr_t best_addr = 0;
	struct syslinux_memmap *ml;
	const addr_t align_mask = INITRAMFS_MAX_ALIGN - 1;

	if (irf_size) {
	    for (ml = amap; ml->type != SMT_END; ml = ml->next) {
		addr_t adj_start = (ml->start + align_mask) & ~align_mask;
		addr_t adj_end = ml->next->start & ~align_mask;
		if (ml->type == SMT_FREE && adj_end - adj_start >= irf_size)
		    best_addr = (adj_end - irf_size) & ~align_mask;
	    }

	    if (!best_addr)
		goto bail;	/* Insufficient memory for initramfs */

	    whdr->ramdisk_image = best_addr;
	    whdr->ramdisk_size = irf_size;

	    if (syslinux_add_memmap(&amap, best_addr, irf_size, SMT_ALLOC))
		goto bail;

	    if (map_initramfs(&fraglist, &mmap, initramfs, best_addr))
		goto bail;
	}
    }

    if (setup_data) {
	uint64_t *prev_ptr = &whdr->setup_data;

	for (sdp = setup_data->next; sdp != setup_data; sdp = sdp->next) {
	    struct syslinux_memmap *ml;
	    const addr_t align_mask = 15; /* Header is 16 bytes */
	    addr_t best_addr = 0;
	    size_t size = sdp->hdr.len + sizeof(sdp->hdr);

	    if (!sdp->data || !sdp->hdr.len)
		continue;

	    if (hdr.version < 0x0209) {
		/* Setup data not supported */
		errno = ENXIO;	/* Kind of arbitrary... */
		goto bail;
	    }

	    for (ml = amap; ml->type != SMT_END; ml = ml->next) {
		addr_t adj_start = (ml->start + align_mask) & ~align_mask;
		addr_t adj_end = ml->next->start & ~align_mask;

		if (ml->type == SMT_FREE && adj_end - adj_start >= size)
		    best_addr = (adj_end - size) & ~align_mask;
	    }

	    if (!best_addr)
		goto bail;

	    *prev_ptr = best_addr;
	    prev_ptr = &sdp->hdr.next;

	    if (syslinux_add_memmap(&amap, best_addr, size, SMT_ALLOC))
		goto bail;
	    if (syslinux_add_movelist(&fraglist, best_addr,
				      (addr_t)&sdp->hdr, sizeof sdp->hdr))
		goto bail;
	    if (syslinux_add_movelist(&fraglist, best_addr + sizeof sdp->hdr,
				      (addr_t)sdp->data, sdp->hdr.len))
		goto bail;
	}
    }

    /* Set up the registers on entry */
    memset(&regs, 0, sizeof regs);
    regs.es = regs.ds = regs.ss = regs.fs = regs.gs = real_mode_base >> 4;
    regs.cs = (real_mode_base >> 4) + 0x20;
    /* regs.ip = 0; */
    /* Linux is OK with sp = 0 = 64K, but perhaps other things aren't... */
    regs.esp.w[0] = min(cmdline_offset, (size_t) 0xfff0);

    dprintf("Final memory map:\n");
    syslinux_dump_memmap(mmap);

    dprintf("Final available map:\n");
    syslinux_dump_memmap(amap);

    dprintf("Initial movelist:\n");
    syslinux_dump_movelist(fraglist);

    if (video_mode != 0x0f04) {
	/*
	 * video_mode is not "current", so if we are in graphics mode we
	 * need to revert to text mode...
	 */
	dprintf("*** Calling syslinux_force_text_mode()...\n");
	syslinux_force_text_mode();
    } else {
	dprintf("*** vga=current, not calling syslinux_force_text_mode()...\n");
    }

    syslinux_shuffle_boot_rm(fraglist, mmap, 0, &regs);

bail:
    syslinux_free_movelist(fraglist);
    syslinux_free_memmap(mmap);
    syslinux_free_memmap(amap);
    return -1;
}

int syslinux_boot_linux(void *kernel_buf, size_t kernel_size,
			struct initramfs *initramfs, char *cmdline)
{
    firmware->boot_linux(kernel_buf, kernel_size, initramfs, cmdline);
}<|MERGE_RESOLUTION|>--- conflicted
+++ resolved
@@ -48,60 +48,6 @@
 #include <syslinux/bootrm.h>
 #include <syslinux/movebits.h>
 #include <syslinux/firmware.h>
-
-<<<<<<< HEAD
-#ifndef DEBUG
-# define DEBUG 0
-#endif
-#if DEBUG
-# include <stdio.h>
-# define dprintf printf
-#else
-# define dprintf(f, ...) ((void)0)
-#endif
-=======
-struct linux_header {
-    uint8_t boot_sector_1[0x0020];
-    uint16_t old_cmd_line_magic;
-    uint16_t old_cmd_line_offset;
-    uint8_t boot_sector_2[0x01f1 - 0x0024];
-    uint8_t setup_sects;
-    uint16_t root_flags;
-    uint32_t syssize;
-    uint16_t ram_size;
-    uint16_t vid_mode;
-    uint16_t root_dev;
-    uint16_t boot_flag;
-    uint16_t jump;
-    uint32_t header;
-    uint16_t version;
-    uint32_t realmode_swtch;
-    uint16_t start_sys;
-    uint16_t kernel_version;
-    uint8_t type_of_loader;
-    uint8_t loadflags;
-    uint16_t setup_move_size;
-    uint32_t code32_start;
-    uint32_t ramdisk_image;
-    uint32_t ramdisk_size;
-    uint32_t bootsect_kludge;
-    uint16_t heap_end_ptr;
-    uint16_t pad1;
-    uint32_t cmd_line_ptr;
-    uint32_t initrd_addr_max;
-    uint32_t kernel_alignment;
-    uint8_t relocatable_kernel;
-    uint8_t pad2[3];
-    uint32_t cmdline_max_len;
-    uint32_t hardware_subarch;
-    uint64_t hardware_subarch_data;
-    uint32_t payload_offset;
-    uint32_t payload_length;
-    uint64_t setup_data;
-    uint64_t pref_address;
-    uint32_t init_size;
-} __packed;
->>>>>>> f0bbf9dd
 
 #define BOOT_MAGIC 0xAA55
 #define LINUX_MAGIC ('H' + ('d' << 8) + ('r' << 16) + ('S' << 24))
@@ -178,15 +124,10 @@
     return 0;
 }
 
-<<<<<<< HEAD
 int bios_boot_linux(void *kernel_buf, size_t kernel_size,
-		    struct initramfs *initramfs, char *cmdline)
-=======
-int syslinux_boot_linux(void *kernel_buf, size_t kernel_size,
-			struct initramfs *initramfs,
-			struct setup_data *setup_data,
-			char *cmdline)
->>>>>>> f0bbf9dd
+		    struct initramfs *initramfs,
+		    struct setup_data *setup_data,
+		    char *cmdline)
 {
     struct linux_header hdr, *whdr;
     size_t real_mode_size, prot_mode_size;
@@ -537,7 +478,15 @@
 }
 
 int syslinux_boot_linux(void *kernel_buf, size_t kernel_size,
-			struct initramfs *initramfs, char *cmdline)
+			struct initramfs *initramfs,
+			struct setup_data *setup_data,
+			char *cmdline)
 {
-    firmware->boot_linux(kernel_buf, kernel_size, initramfs, cmdline);
+    if (!firmware->boot_linux) {
+	printf("No linux boot function registered for firmware\n");
+	return -1;
+    }
+
+    firmware->boot_linux(kernel_buf, kernel_size, initramfs,
+			 setup_data, cmdline);
 }