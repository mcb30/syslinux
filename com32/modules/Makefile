## -----------------------------------------------------------------------
##
##   Copyright 2001-2009 H. Peter Anvin - All Rights Reserved
##   Copyright 2009 Intel Corporation; author: H. Peter Anvin
##
##   This program is free software; you can redistribute it and/or modify
##   it under the terms of the GNU General Public License as published by
##   the Free Software Foundation, Inc., 53 Temple Place Ste 330,
##   Boston MA 02111-1307, USA; either version 2 of the License, or
##   (at your option) any later version; incorporated herein by reference.
##
## -----------------------------------------------------------------------

##
## COM32 standard modules
##

topdir = ../..
include ../MCONFIG

MODULES	  = chain.c32 config.c32 ethersel.c32 dmitest.c32 cpuidtest.c32 \
	    disk.c32 pcitest.c32 elf.c32 linux.c32 reboot.c32 pmload.c32 \
	    meminfo.c32 sdi.c32 sanboot.c32 ifcpu64.c32 vesainfo.c32 \
<<<<<<< HEAD
	    kbdmap.c32 cmd.c32 vpdtest.c32 host.c32 dir.c32 gpxecmd.c32 \
	    ifcpu.c32 cpuid.c32
=======
	    kbdmap.c32 cmd.c32 vpdtest.c32 gpxecmd.c32 ifcpu.c32 \
	    cpuid.c32 cat.c32
>>>>>>> 3cb520bd

TESTFILES =

all: $(MODULES) $(TESTFILES)

pcitest.elf : pcitest.o $(LIBS) $(C_LIBS)
	$(LD) $(LDFLAGS) -o $@ $^

cpuidtest.elf : cpuidtest.o $(GPLLIB) $(LIBS) $(C_LIBS)
	$(LD) $(LDFLAGS) -o $@ $^

.PRECIOUS: %.o
dmitest.o: dmitest.c
	$(CC) $(CFLAGS) $(GPLINCLUDE) -c -o $@ $<

dmitest.elf :  dmi_utils.o dmitest.o $(GPLLIB) $(LIBS) $(C_LIBS)
	$(LD) $(LDFLAGS) -o $@ $^

ethersel.elf : ethersel.o $(LIBS) $(C_LIBS)
	$(LD) $(LDFLAGS) -o $@ $^

tidy dist:
	rm -f *.o *.lo *.a *.lst *.elf .*.d *.tmp

clean: tidy
	rm -f *.lnx

spotless: clean
	rm -f *.lss *.c32 *.com
	rm -f *~ \#*

install:

-include .*.d<|MERGE_RESOLUTION|>--- conflicted
+++ resolved
@@ -21,13 +21,8 @@
 MODULES	  = chain.c32 config.c32 ethersel.c32 dmitest.c32 cpuidtest.c32 \
 	    disk.c32 pcitest.c32 elf.c32 linux.c32 reboot.c32 pmload.c32 \
 	    meminfo.c32 sdi.c32 sanboot.c32 ifcpu64.c32 vesainfo.c32 \
-<<<<<<< HEAD
 	    kbdmap.c32 cmd.c32 vpdtest.c32 host.c32 dir.c32 gpxecmd.c32 \
-	    ifcpu.c32 cpuid.c32
-=======
-	    kbdmap.c32 cmd.c32 vpdtest.c32 gpxecmd.c32 ifcpu.c32 \
-	    cpuid.c32 cat.c32
->>>>>>> 3cb520bd
+	    ifcpu.c32 cpuid.c32 cat.c32
 
 TESTFILES =
 
