--- conflicted
+++ resolved
@@ -23,12 +23,8 @@
 	    disk.c32 pcitest.c32 elf.c32 linux.c32 reboot.c32 pmload.c32 \
 	    meminfo.c32 sdi.c32 sanboot.c32 ifcpu64.c32 vesainfo.c32 \
 	    kbdmap.c32 cmd.c32 vpdtest.c32 host.c32 ls.c32 gpxecmd.c32 \
-<<<<<<< HEAD
 	    ifcpu.c32 cpuid.c32 cat.c32 pwd.c32 ifplop.c32 zzjson.c32 \
-	    whichsys.c32 hello.c32 pxechn.c32
-=======
-	    ifcpu.c32 cpuid.c32 cat.c32 pwd.c32 ifplop.c32 zzjson.c32 whichsys.c32
->>>>>>> 7a505bfa
+	    whichsys.c32 pxechn.c32
 
 TESTFILES =
 
