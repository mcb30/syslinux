/* ----------------------------------------------------------------------- *
 *
 *   Copyright 2009 Erwan Velu - All Rights Reserved
 *
 *   Permission is hereby granted, free of charge, to any person
 *   obtaining a copy of this software and associated documentation
 *   files (the "Software"), to deal in the Software without
 *   restriction, including without limitation the rights to use,
 *   copy, modify, merge, publish, distribute, sublicense, and/or
 *   sell copies of the Software, and to permit persons to whom
 *   the Software is furnished to do so, subject to the following
 *   conditions:
 *
 *   The above copyright notice and this permission notice shall
 *   be included in all copies or substantial portions of the Software.
 *
 *   THE SOFTWARE IS PROVIDED "AS IS", WITHOUT WARRANTY OF ANY KIND,
 *   EXPRESS OR IMPLIED, INCLUDING BUT NOT LIMITED TO THE WARRANTIES
 *   OF MERCHANTABILITY, FITNESS FOR A PARTICULAR PURPOSE AND
 *   NONINFRINGEMENT. IN NO EVENT SHALL THE AUTHORS OR COPYRIGHT
 *   HOLDERS BE LIABLE FOR ANY CLAIM, DAMAGES OR OTHER LIABILITY,
 *   WHETHER IN AN ACTION OF CONTRACT, TORT OR OTHERWISE, ARISING
 *   FROM, OUT OF OR IN CONNECTION WITH THE SOFTWARE OR THE USE OR
 *   OTHER DEALINGS IN THE SOFTWARE.
 *
 * -----------------------------------------------------------------------
*/

#include "hdt-menu.h"

void compute_table(struct s_my_menu *menu, void *address, s_acpi_description_header * h) {
    char buffer[SUBMENULEN + 1] = { 0 };
    char statbuffer[STATLEN + 1] = { 0 };

    snprintf(buffer, sizeof buffer, "%-4s v%03x %-6s %-7s %-7s %08x", 
		    h->signature, h->revision, h->oem_id, h->oem_table_id, h->creator_id, h->creator_revision);
    snprintf(statbuffer, sizeof statbuffer, "%-4s v%03x %-6s %-7s 0x%08x %-4s    0x%08x @ 0x%p", 
		    h->signature, h->revision, h->oem_id, h->oem_table_id,
		    h->oem_revision, h->creator_id, h->creator_revision, address);
    add_item(buffer, statbuffer, OPT_INACTIVE, NULL, 0);
    menu->items_count++;

}

/* Submenu for the vesa card */
static void compute_acpi_tables(struct s_my_menu *menu,
			      struct s_hardware *hardware)
{
    menu->menu = add_menu(" ACPI Tables ", -1);
    menu->items_count = 0;
    set_menu_pos(SUBMENU_Y, SUBMENU_X);

    char buffer[SUBMENULEN + 1] = { 0 };

    snprintf(buffer, sizeof buffer, "%-4s %-4s %-6s %-7s %-7s %-8s", 
		    "ACPI", "rev", "oem", "table_id", "creator", "creator_rev");
    add_item(buffer, "Description", OPT_INACTIVE, NULL, 0);
    menu->items_count++;

    add_item("", "", OPT_SEP, "", 0);

    if (hardware->acpi.rsdt.valid)
        compute_table(menu,hardware->acpi.rsdt.address,
                       &hardware->acpi.rsdt.header);

    if (hardware->acpi.xsdt.valid)
        compute_table(menu,hardware->acpi.xsdt.address,
                       &hardware->acpi.xsdt.header);

    if (hardware->acpi.fadt.valid)
        compute_table(menu,hardware->acpi.fadt.address, &hardware->acpi.fadt.header);

    if (hardware->acpi.dsdt.valid)
        compute_table(menu,hardware->acpi.dsdt.address, &hardware->acpi.dsdt.header);

    /* SSDT includes many optional tables, let's display them */
    for (int i = 0; i < hardware->acpi.ssdt_count; i++) {
        if ((hardware->acpi.ssdt[i] != NULL) && (hardware->acpi.ssdt[i]->valid))
            compute_table(menu,hardware->acpi.ssdt[i]->address,
                        &hardware->acpi.ssdt[i]->header);
    }

    if (hardware->acpi.sbst.valid)
        compute_table(menu,hardware->acpi.sbst.address, &hardware->acpi.sbst.header);

    if (hardware->acpi.ecdt.valid)
        compute_table(menu,hardware->acpi.ecdt.address, &hardware->acpi.ecdt.header);

    if (hardware->acpi.hpet.valid)
        compute_table(menu,hardware->acpi.hpet.address, &hardware->acpi.hpet.header);

    if (hardware->acpi.tcpa.valid)
        compute_table(menu,hardware->acpi.tcpa.address, &hardware->acpi.tcpa.header);

<<<<<<< HEAD
    if (hardware->acpi.mcfg.valid)
        compute_table(menu,hardware->acpi.mcfg.address, &hardware->acpi.mcfg.header);

=======
>>>>>>> 353f83cc
    /* FACS isn't having the same headers, let's use a dedicated rendering */
    if (hardware->acpi.facs.valid) {
	s_facs *fa = &hardware->acpi.facs;
        char buffer[SUBMENULEN + 1] = { 0 };
        char statbuffer[STATLEN + 1] = { 0 };

	snprintf(buffer, sizeof buffer, "%-4s", fa->signature); 
	snprintf(statbuffer, sizeof statbuffer, "%-4s @ 0x%p", fa->signature, fa->address);
	add_item(buffer, statbuffer, OPT_INACTIVE, NULL, 0);
    	menu->items_count++;
    }

    if (hardware->acpi.madt.valid)
        compute_table(menu,hardware->acpi.madt.address, &hardware->acpi.madt.header);

}

/* Main ACPI Menu*/
int compute_ACPI(struct s_hdt_menu *hdt_menu, struct s_hardware *hardware)
{
    compute_acpi_tables(&hdt_menu->acpi_tables_menu, hardware);
    hdt_menu->acpi_menu.menu = add_menu(" ACPI ", -1);
    hdt_menu->acpi_menu.items_count = 0;

    add_item("Tables", "Tables", OPT_SUBMENU, NULL,
	     hdt_menu->acpi_tables_menu.menu);
    hdt_menu->acpi_menu.items_count++;
    printf("MENU: ACPI menu done (%d items)\n",
	   hdt_menu->acpi_menu.items_count);
    return 0;
}<|MERGE_RESOLUTION|>--- conflicted
+++ resolved
@@ -92,12 +92,9 @@
     if (hardware->acpi.tcpa.valid)
         compute_table(menu,hardware->acpi.tcpa.address, &hardware->acpi.tcpa.header);
 
-<<<<<<< HEAD
     if (hardware->acpi.mcfg.valid)
         compute_table(menu,hardware->acpi.mcfg.address, &hardware->acpi.mcfg.header);
-
-=======
->>>>>>> 353f83cc
+    
     /* FACS isn't having the same headers, let's use a dedicated rendering */
     if (hardware->acpi.facs.valid) {
 	s_facs *fa = &hardware->acpi.facs;
