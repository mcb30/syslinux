/* ----------------------------------------------------------------------- *
 *
 *   Copyright 2009 Erwan Velu - All Rights Reserved
 *
 *   Permission is hereby granted, free of charge, to any person
 *   obtaining a copy of this software and associated documentation
 *   files (the "Software"), to deal in the Software without
 *   restriction, including without limitation the rights to use,
 *   copy, modify, merge, publish, distribute, sublicense, and/or
 *   sell copies of the Software, and to permit persons to whom
 *   the Software is furnished to do so, subject to the following
 *   conditions:
 *
 *   The above copyright notice and this permission notice shall
 *   be included in all copies or substantial portions of the Software.
 *
 *   THE SOFTWARE IS PROVIDED "AS IS", WITHOUT WARRANTY OF ANY KIND,
 *   EXPRESS OR IMPLIED, INCLUDING BUT NOT LIMITED TO THE WARRANTIES
 *   OF MERCHANTABILITY, FITNESS FOR A PARTICULAR PURPOSE AND
 *   NONINFRINGEMENT. IN NO EVENT SHALL THE AUTHORS OR COPYRIGHT
 *   HOLDERS BE LIABLE FOR ANY CLAIM, DAMAGES OR OTHER LIABILITY,
 *   WHETHER IN AN ACTION OF CONTRACT, TORT OR OTHERWISE, ARISING
 *   FROM, OUT OF OR IN CONNECTION WITH THE SOFTWARE OR THE USE OR
 *   OTHER DEALINGS IN THE SOFTWARE.
 *
 * -----------------------------------------------------------------------
 */

#ifndef DEFINE_HDT_H
#define DEFINE_HDT_H

#define PRODUCT_NAME "Hardware Detection Tool"
#define AUTHOR "Erwan Velu"
#define CORE_DEVELOPER "Pierre-Alexandre Meyer"
#define CONTACT "hdt@zytor.com"
<<<<<<< HEAD
#define VERSION "0.3.5-pre2"
#define CODENAME "mojito"
#define NB_CONTRIBUTORS 2 
=======
#define VERSION "0.3.5-pre3"
#define CODENAME "mojito"
#define NB_CONTRIBUTORS 2
>>>>>>> dc24eae6
#define CONTRIBUTORS {"Sebastien Gonzalve", "Gert Hulselmans"}

#define ATTR_PACKED __attribute__((packed))

#define WITH_PCI 1
#define WITH_MENU_DISPLAY 1

#endif<|MERGE_RESOLUTION|>--- conflicted
+++ resolved
@@ -33,15 +33,9 @@
 #define AUTHOR "Erwan Velu"
 #define CORE_DEVELOPER "Pierre-Alexandre Meyer"
 #define CONTACT "hdt@zytor.com"
-<<<<<<< HEAD
-#define VERSION "0.3.5-pre2"
-#define CODENAME "mojito"
-#define NB_CONTRIBUTORS 2 
-=======
 #define VERSION "0.3.5-pre3"
 #define CODENAME "mojito"
 #define NB_CONTRIBUTORS 2
->>>>>>> dc24eae6
 #define CONTRIBUTORS {"Sebastien Gonzalve", "Gert Hulselmans"}
 
 #define ATTR_PACKED __attribute__((packed))
