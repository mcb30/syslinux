/* ----------------------------------------------------------------------- *
 *
 *   Copyright 2009 Erwan Velu - All Rights Reserved
 *
 *   Permission is hereby granted, free of charge, to any person
 *   obtaining a copy of this software and associated documentation
 *   files (the "Software"), to deal in the Software without
 *   restriction, including without limitation the rights to use,
 *   copy, modify, merge, publish, distribute, sublicense, and/or
 *   sell copies of the Software, and to permit persons to whom
 *   the Software is furnished to do so, subject to the following
 *   conditions:
 *
 *   The above copyright notice and this permission notice shall
 *   be included in all copies or substantial portions of the Software.
 *
 *   THE SOFTWARE IS PROVIDED "AS IS", WITHOUT WARRANTY OF ANY KIND,
 *   EXPRESS OR IMPLIED, INCLUDING BUT NOT LIMITED TO THE WARRANTIES
 *   OF MERCHANTABILITY, FITNESS FOR A PARTICULAR PURPOSE AND
 *   NONINFRINGEMENT. IN NO EVENT SHALL THE AUTHORS OR COPYRIGHT
 *   HOLDERS BE LIABLE FOR ANY CLAIM, DAMAGES OR OTHER LIABILITY,
 *   WHETHER IN AN ACTION OF CONTRACT, TORT OR OTHERWISE, ARISING
 *   FROM, OUT OF OR IN CONNECTION WITH THE SOFTWARE OR THE USE OR
 *   OTHER DEALINGS IN THE SOFTWARE.
 *
 * -----------------------------------------------------------------------
 */

#include <stdlib.h>
#include <string.h>
#include <syslinux/config.h>
#include <getkey.h>
#include "hdt-cli.h"
#include "hdt-common.h"

struct cli_mode_descr *list_modes[] = {
	&hdt_mode,
	&dmi_mode,
	&syslinux_mode,
	&pxe_mode,
	&kernel_mode,
	&cpu_mode,
	&pci_mode,
	&vesa_mode,
};

/**
 * set_mode - set the current mode of the cli
 * @mode:	mode to set
 *
 * Unlike cli_set_mode, this function is not used by the cli directly.
 **/
void set_mode(cli_mode_t mode, struct s_hardware* hardware)
{
	int i;

	switch (mode) {
	case EXIT_MODE:
		hdt_cli.mode = mode;
		break;
	case HDT_MODE:
		hdt_cli.mode = mode;
		snprintf(hdt_cli.prompt, sizeof(hdt_cli.prompt), "%s> ",
			 CLI_HDT);
		break;
	case PXE_MODE:
		if (hardware->sv->filesystem != SYSLINUX_FS_PXELINUX) {
			more_printf("You are not currently using PXELINUX\n");
			break;
		}
		hdt_cli.mode = mode;
		snprintf(hdt_cli.prompt, sizeof(hdt_cli.prompt), "%s> ",
			 CLI_PXE);
		break;
	case KERNEL_MODE:
		detect_pci(hardware);
		hdt_cli.mode = mode;
		snprintf(hdt_cli.prompt, sizeof(hdt_cli.prompt), "%s> ",
			 CLI_KERNEL);
		break;
	case SYSLINUX_MODE:
		hdt_cli.mode = mode;
		snprintf(hdt_cli.prompt, sizeof(hdt_cli.prompt), "%s> ",
			 CLI_SYSLINUX);
		break;
	case VESA_MODE:
		hdt_cli.mode = mode;
		snprintf(hdt_cli.prompt, sizeof(hdt_cli.prompt), "%s> ",
			 CLI_VESA);
		break;
	case PCI_MODE:
		hdt_cli.mode = mode;
		snprintf(hdt_cli.prompt, sizeof(hdt_cli.prompt), "%s> ",
			 CLI_PCI);
		if (!hardware->pci_detection)
			cli_detect_pci(hardware);
		break;
	case CPU_MODE:
		hdt_cli.mode = mode;
		snprintf(hdt_cli.prompt, sizeof(hdt_cli.prompt), "%s> ",
			 CLI_CPU);
		if (!hardware->dmi_detection)
			detect_dmi(hardware);
		if (!hardware->cpu_detection)
			cpu_detect(hardware);
		break;
	case DMI_MODE:
		detect_dmi(hardware);
		if (!hardware->is_dmi_valid) {
			more_printf("No valid DMI table found, exiting.\n");
			break;
		}
		hdt_cli.mode = mode;
		snprintf(hdt_cli.prompt, sizeof(hdt_cli.prompt), "%s> ",
			 CLI_DMI);
		break;
	default:
		/* Invalid mode */
		printf("Unknown mode, please choose among:\n");
		for (i = 0; i < MAX_MODES; i++)
			printf("\t%s\n", list_modes[i]->name);
	}
}

/**
 * mode_s_to_mode_t - given a mode string, return the cli_mode_t representation
 **/
cli_mode_t mode_s_to_mode_t(char *name)
{
	int i = 0;

	for (i = 0; i < MAX_MODES; i++)
		if (!strncmp(name, list_modes[i]->name,
			     sizeof(list_modes[i]->name)))
			break;

	if (i == MAX_MODES)
		return INVALID_MODE;
	else
		return list_modes[i]->mode;
}

/**
 * find_cli_mode_descr - find the cli_mode_descr struct associated to a mode
 * @mode:	mode to look for
 * @mode_found:	store the mode if found, NULL otherwise
 *
 * Given a mode name, return a pointer to the associated cli_mode_descr
 * structure.
 * Note: the current mode name is stored in hdt_cli.mode.
 **/
void find_cli_mode_descr(cli_mode_t mode, struct cli_mode_descr **mode_found)
{
	int modes_iter = 0;

	while (modes_iter < MAX_MODES &&
	       list_modes[modes_iter]->mode != mode)
		modes_iter++;

	/* Shouldn't get here... */
	if (modes_iter == MAX_MODES)
		*mode_found = NULL;
	else
		*mode_found = list_modes[modes_iter];
}

/**
 * parse_command_line - low level parser for the command line
 * @command:	command line to parse
 *
 * The format of the command line is:
 *	<main command> [<module on which to operate> [<args>]]
 **/
static void parse_command_line(char *line, char **command, char **module,
			       int *argc, char **argv)
{
	int argc_iter, args_pos, token_found, len;
	char *pch = NULL, *pch_next = NULL;

	*command = NULL;
	*module = NULL;
	*argc = 0;

	pch = line;
	while (pch != NULL) {
		pch_next = strchr(pch + 1, ' ');

		/* End of line guaranteed to be zeroed */
		if (pch_next == NULL)
			len = (int) (strchr(pch + 1, '\0') - pch);
		else
			len = (int) (pch_next - pch);

		if (token_found == 0) {
			/* Main command to execute */
			*command = malloc((len + 1) * sizeof(char));
			strncpy(*command, pch, len);
			(*command)[len] = '\0';
			dprintf("CLI DEBUG: command = %s\n", *command);
			args_pos += len + 1;
		} else if (token_found == 1) {
			/* Module */
			*module = malloc((len + 1) * sizeof(char));
			strncpy(*module, pch, len);
			(*module)[len] = '\0';
			dprintf("CLI DEBUG: module  = %s\n", *module);
			args_pos += len + 1;
		} else
			(*argc)++;

		if (pch_next != NULL)
			pch_next++;

		token_found++;
		pch = pch_next;
	}
	dprintf("CLI DEBUG: argc    = %d\n", *argc);

	/* Skip arguments handling if none is supplied */
	if (!*argc)
		return;

	/* Transform the arguments string into an array */
	*argv = malloc(*argc * sizeof(char *));
	pch = strtok(line + args_pos, CLI_SPACE);
	while (pch != NULL) {
		dprintf("CLI DEBUG: argv[%d] = %s\n", argc_iter, pch);
		argv[argc_iter] = pch;
		argc_iter++;
		pch = strtok(NULL, CLI_SPACE);
	}
}

/**
 * find_cli_callback_descr - find a callback in a list of modules
 * @module_name:	Name of the module to find
 * @modules_list:	Lits of modules among which to find @module_name
 * @module_found:	Pointer to the matched module, NULL if not found
 *
 * Given a module name and a list of possible modules, find the corresponding
 * module structure that matches the module name and store it in @module_found.
 **/
void find_cli_callback_descr(const char* module_name,
			     struct cli_module_descr* modules_list,
			     struct cli_callback_descr** module_found)
{
	int modules_iter = 0;
	int module_len = strlen(module_name);

	if (modules_list == NULL)
		goto not_found;

	/* Find the callback to execute */
	while (modules_iter < modules_list->nb_modules
	       && strncmp(module_name,
			  modules_list->modules[modules_iter].name,
			  module_len) != 0)
		modules_iter++;

	if (modules_iter != modules_list->nb_modules) {
		*module_found = &(modules_list->modules[modules_iter]);
		return;
	}

not_found:
	*module_found = NULL;
	return;
}

/**
 * exec_command - main logic to map the command line to callbacks
 **/
static void exec_command(char *line,
			 struct s_hardware *hardware)
{
	int argc = 0;
	char *command = NULL, *module = NULL;
	char **argv = NULL;
	struct cli_callback_descr* current_module = NULL;
	struct cli_mode_descr *current_mode;

	/* Find the mode selected */
	find_cli_mode_descr(hdt_cli.mode, &current_mode);
	if (current_mode == NULL) {
		/* Shouldn't get here... */
		printf("!!! BUG: Mode '%s' unknown.\n", hdt_cli.mode);
		return;
	}

	/* This will allocate memory that will need to be freed */
	parse_command_line(line, &command, &module, &argc, argv);

	if (module == NULL) {
		/*
		 * A single word was specified: look at the list of default
		 * commands in the current mode to see if there is a match.
		 * If not, it may be a generic function (exit, help, ...). These
		 * are stored in the list of default commands of the hdt mode.
		 */
<<<<<<< HEAD
		find_cli_callback_descr(command, current_mode->default_modules,
				        &current_module);
		if (current_module != NULL) {
			current_module->exec(argc, argv, hardware);
			return;
		}
		else {
			find_cli_callback_descr(command, hdt_mode.default_modules,
					        &current_module);
			if (current_module != NULL) {
				current_module->exec(argc, argv, hardware);
				return;
			}
		}
	}
=======
		if (!strncmp(command, CLI_SHOW, sizeof(CLI_SHOW) - 1)) {
			int module_len = 0, args_len = 0;
			int argc = 0, args_iter = 0, argc_iter = 0;
			char *module = NULL, *args = NULL, *args_cpy = NULL;
			char **argv = NULL;

			/* Get the module name and args */
			while (strncmp
			       (command + sizeof(CLI_SHOW) + module_len,
				CLI_SPACE, 1))
				module_len++;

			/* cli_line is filled with \0 when initialized */
			while (strncmp
			       (command + sizeof(CLI_SHOW) + module_len + 1 +
				args_len, "\0", 1))
				args_len++;

			module = malloc(module_len + 1);
			strncpy(module, command + sizeof(CLI_SHOW), module_len);
			module[module_len] = '\0';

			/* Skip arguments handling if none is supplied */
			if (!args_len)
				goto find_callback;

			args = malloc(args_len + 1);
			strncpy(args,
				command + sizeof(CLI_SHOW) + module_len + 1,
				args_len);
			args[args_len] = '\0';

			/* Compute the number of arguments */
			args_cpy = args;
 read_argument:
			args_iter = 0;
			while (args_iter < args_len
			       && strncmp(args_cpy + args_iter, CLI_SPACE, 1))
				args_iter++;
			argc++;
			args_iter++;
			args_cpy += args_iter;
			args_len -= args_iter;
			if (args_len > 0)
				goto read_argument;

			/* Transform the arguments string into an array */
			char *result = NULL;
			argv = malloc(argc * sizeof(char *));
			result = strtok(args, CLI_SPACE);
			while (result != NULL) {
				argv[argc_iter] = result;
				argc_iter++;
				result = strtok(NULL, CLI_SPACE);
			}

 find_callback:
			/* Find the callback to execute */
			while (modules_iter <
			       current_mode->show_modules->nb_modules
			       && strncmp(module,
					  current_mode->show_modules->
					  modules[modules_iter].name,
					  module_len + 1) != 0)
				modules_iter++;

			if (modules_iter !=
			    current_mode->show_modules->nb_modules) {
				struct commands_module current_module =
				    current_mode->show_modules->
				    modules[modules_iter];
				/* Execute the callback */
				current_module.exec(argc, argv, hardware);
			} else
//				printf("Module %s unknown.\n", module);
			/* XXX Add a default help option for empty commands */

			free(module);
			if (args_len) {
				free(args);
				free(argv);
			}
		}
		/* Handle here other keywords such as 'set', ... */
	} else
//		printf("Mode '%s' unknown.\n", command);
>>>>>>> c9638ff9

	/*
	 * A module has been specified! We now need to find the type of command.
	 *
	 * The syntax of the cli is the following:
	 *    <type of command> <module on which to operate> <args>
	 * e.g.
	 *    dmi> show system
	 *    dmi> show bank 1
	 *    dmi> show memory 0 1
	 *    pci> show device 12
	 *    hdt> set mode dmi
	 */
	if (!strncmp(line, CLI_SHOW, sizeof(CLI_SHOW) - 1)) {
		find_cli_callback_descr(module, current_mode->show_modules,
					&current_module);
		/* Execute the callback */
		if (current_module != NULL)
			return current_module->exec(argc, argv, hardware);
		else {
			if (current_mode->show_modules->default_callback != NULL)
				return current_mode->show_modules
						   ->default_callback(argc,
								      argv,
								      hardware);
		}
	} else if (!strncmp(line, CLI_SET, sizeof(CLI_SET) - 1)) {
		find_cli_callback_descr(module, current_mode->set_modules,
					&current_module);
		/* Execute the callback */
		if (current_module != NULL)
			return current_module->exec(argc, argv, hardware);
		else {
			if (current_mode->set_modules->default_callback != NULL)
				return current_mode->set_modules
						   ->default_callback(argc,
								      argv,
								      hardware);
		}
	}
	dprintf("CLI DEBUG: callback not found!\n", argc);

	/* Let's not forget to clean ourselves */
	free(command);
	free(module);
	free(argv);
}

static void reset_prompt()
{
	/* No need to display the prompt if we exit */
	if (hdt_cli.mode != EXIT_MODE) {
		printf("%s", hdt_cli.prompt);
		/* Reset the line */
		memset(hdt_cli.input, '\0', MAX_LINE_SIZE);
		hdt_cli.cursor_pos = 0;
	}
}

/* Code that manages the cli mode */
void start_cli_mode(struct s_hardware *hardware)
{
	int current_key = 0;
	int future_history_pos=1; /* Temp variable*/
	bool display_history=true; /* Temp Variable*/
	char temp_command[MAX_LINE_SIZE];
<<<<<<< HEAD
	set_mode(HDT_MODE, hardware);
=======

	struct s_cli cli;
	cli.cursor_pos=0;
	memset(cli.input, '\0', MAX_LINE_SIZE);
	memset(cli.history, '\0', sizeof(cli.history));
	cli.history_pos=1;
	cli.max_history_pos=1;

	set_mode(&cli, HDT_MODE, hardware);
>>>>>>> c9638ff9

	printf("Entering CLI mode\n");

	/* Display the cursor */
	fputs("\033[?25h", stdout);
<<<<<<< HEAD
	reset_prompt();
	while (hdt_cli.mode != EXIT_MODE) {
=======

	reset_prompt(&cli);

	while (cli.mode != EXIT_MODE) {
>>>>>>> c9638ff9

		//fgets(cli_line, sizeof cli_line, stdin);
		current_key = get_key(stdin, 0);

		switch (current_key) {
			/* clear until then end of line */
		case KEY_CTRL('k'):
			/* Clear the end of the line */
			fputs("\033[0K", stdout);
			memset(&hdt_cli.input[hdt_cli.cursor_pos], 0,
			       strlen(hdt_cli.input) - hdt_cli.cursor_pos);
			break;

		case KEY_CTRL('c'):
			more_printf("\n");
			reset_prompt();
			break;

		case KEY_TAB:
			break;

		case KEY_LEFT:
			if (hdt_cli.cursor_pos > 0) {
				fputs("\033[1D", stdout);
				hdt_cli.cursor_pos--;
			}
			break;

		case KEY_RIGHT:
			if (hdt_cli.cursor_pos < (int)strlen(hdt_cli.input)) {
				fputs("\033[1C", stdout);
				hdt_cli.cursor_pos++;
			}
			break;

		case KEY_CTRL('e'):
		case KEY_END:
			/* Calling with a 0 value will make the cursor move */
			/* So, let's move the cursor only if needed */
			if ((strlen(hdt_cli.input) - hdt_cli.cursor_pos) > 0) {
				memset(temp_command, 0, sizeof(temp_command));
				sprintf(temp_command, "\033[%dC",
					strlen(hdt_cli.input) - hdt_cli.cursor_pos);
				/* Return to the begining of line */
				fputs(temp_command, stdout);
				hdt_cli.cursor_pos = strlen(hdt_cli.input);
			}
			break;

		case KEY_CTRL('a'):
		case KEY_HOME:
			/* Calling with a 0 value will make the cursor move */
			/* So, let's move the cursor only if needed */
			if (hdt_cli.cursor_pos > 0) {
				memset(temp_command, 0, sizeof(temp_command));
				sprintf(temp_command, "\033[%dD",
					hdt_cli.cursor_pos);
				/* Return to the begining of line */
				fputs(temp_command, stdout);
				hdt_cli.cursor_pos = 0;
			}
			break;

		case KEY_UP:
			/* We have to compute the next position*/
			future_history_pos=cli.history_pos;
			if (future_history_pos==1) {
				future_history_pos=MAX_HISTORY_SIZE-1;
			} else {
				future_history_pos--;
			}
			/* Does the next position is valid */
			if (strlen(cli.history[future_history_pos])==0) break;

			/* Let's make that future position the one we use*/
			cli.history_pos=future_history_pos;

			/* Clear the line */
			fputs("\033[2K", stdout);

			/* Move to the begining of line*/
			fputs("\033[0G", stdout);

			reset_prompt(&cli);
			printf("%s",cli.history[cli.history_pos]);
			strncpy(cli.input,cli.history[cli.history_pos],sizeof(cli.input));
			cli.cursor_pos=strlen(cli.input);
			break;

		case KEY_DOWN:
			display_history=true;

			/* We have to compute the next position*/
			future_history_pos=cli.history_pos;
			if (future_history_pos==MAX_HISTORY_SIZE-1) {
				future_history_pos=1;
			} else {
				future_history_pos++;
			}
			/* Does the next position is valid */
			if (strlen(cli.history[future_history_pos])==0) display_history = false;

			/* An exception is made to reach the last empty line */
			if (future_history_pos==cli.max_history_pos) display_history=true;
			if (display_history==false) break;

			/* Let's make that future position the one we use*/
			cli.history_pos=future_history_pos;

			/* Clear the line */
			fputs("\033[2K", stdout);

			/* Move to the begining of line*/
			fputs("\033[0G", stdout);

			reset_prompt(&cli);
			printf("%s",cli.history[cli.history_pos]);
			strncpy(cli.input,cli.history[cli.history_pos],sizeof(cli.input));
			cli.cursor_pos=strlen(cli.input);
			break;

		case KEY_ENTER:
			more_printf("\n");
<<<<<<< HEAD
			exec_command(skipspace(hdt_cli.input), hardware);
			reset_prompt();
=======
			if (cli.history_pos == MAX_HISTORY_SIZE-1) cli.history_pos=1;
			strncpy(cli.history[cli.history_pos],skipspace(cli.input),sizeof(cli.history[cli.history_pos]));
			cli.history_pos++;
			if (cli.history_pos>cli.max_history_pos) cli.max_history_pos=cli.history_pos;
			exec_command(skipspace(cli.input), &cli, hardware);
			reset_prompt(&cli);
>>>>>>> c9638ff9
			break;

		case KEY_BACKSPACE:
			/* Don't delete prompt */
			if (hdt_cli.cursor_pos == 0)
				break;

			for (int c = hdt_cli.cursor_pos - 1;
			     c < (int)strlen(hdt_cli.input) - 1; c++)
				hdt_cli.input[c] = hdt_cli.input[c + 1];
			hdt_cli.input[strlen(hdt_cli.input) - 1] = '\0';

			/* Get one char back */
			fputs("\033[1D", stdout);
			/* Clear the end of the line */
			fputs("\033[0K", stdout);

			/* Print the resulting buffer */
			printf("%s", hdt_cli.input + hdt_cli.cursor_pos - 1);

			/* Realing to the place we were */
			memset(temp_command, 0, sizeof(temp_command));
			sprintf(temp_command, "\033[%dD",
				strlen(hdt_cli.input + hdt_cli.cursor_pos - 1));
			fputs(temp_command, stdout);
			fputs("\033[1C", stdout);
			/* Don't decrement the position unless
			 * if we are at then end of the line*/
			if (hdt_cli.cursor_pos > (int)strlen(hdt_cli.input))
				hdt_cli.cursor_pos--;
			break;

		case KEY_F1:
			more_printf("\n");
			exec_command(CLI_HELP, hardware);
			reset_prompt();
			break;

		default:
			if ( ( current_key < 0x20 ) || ( current_key > 0x7e ) ) break;
			/* Prevent overflow */
			if (hdt_cli.cursor_pos > MAX_LINE_SIZE - 2)
				break;
			/* If we aren't at the end of the input line, let's insert */
			if (hdt_cli.cursor_pos < (int)strlen(hdt_cli.input)) {
				char key[2];
				int trailing_chars =
				    strlen(hdt_cli.input) - hdt_cli.cursor_pos;
				memset(temp_command, 0, sizeof(temp_command));
				strncpy(temp_command, hdt_cli.input,
					hdt_cli.cursor_pos);
				sprintf(key, "%c", current_key);
				strncat(temp_command, key, 1);
				strncat(temp_command,
					hdt_cli.input + hdt_cli.cursor_pos,
					trailing_chars);
				memset(hdt_cli.input, 0, sizeof(hdt_cli.input));
				snprintf(hdt_cli.input, sizeof(hdt_cli.input), "%s",
					 temp_command);

				/* Clear the end of the line */
				fputs("\033[0K", stdout);

				/* Print the resulting buffer */
				printf("%s", hdt_cli.input + hdt_cli.cursor_pos);
				sprintf(temp_command, "\033[%dD",
					trailing_chars);
				/* Return where we must put the new char */
				fputs(temp_command, stdout);

			} else {
				putchar(current_key);
				hdt_cli.input[hdt_cli.cursor_pos] = current_key;
			}
			hdt_cli.cursor_pos++;
			break;
		}
	}
<<<<<<< HEAD
=======
}

int do_exit(struct s_cli *cli)
{
	switch (cli->mode) {
	case HDT_MODE:
		return EXIT_MODE;
	case KERNEL_MODE:
	case PXE_MODE:
	case SYSLINUX_MODE:
	case PCI_MODE:
	case DMI_MODE:
	case VESA_MODE:
	case CPU_MODE:
		return HDT_MODE;
	case EXIT_MODE:
		return EXIT_MODE;	/* should not happen */
	}
	return HDT_MODE;
}

static void main_show_summary(struct s_hardware *hardware)
{
	detect_pci(hardware);	/* pxe is detected in the pci */
	detect_dmi(hardware);
	cpu_detect(hardware);
	clear_screen();
	main_show_cpu(hardware);
	if (hardware->is_dmi_valid) {
		more_printf("System\n");
		more_printf(" Manufacturer : %s\n",
			    hardware->dmi.system.manufacturer);
		more_printf(" Product Name : %s\n",
			    hardware->dmi.system.product_name);
		more_printf(" Serial       : %s\n",
			    hardware->dmi.system.serial);
		more_printf("Bios\n");
		more_printf(" Version      : %s\n", hardware->dmi.bios.version);
		more_printf(" Release      : %s\n",
			    hardware->dmi.bios.release_date);

		int argc = 2;
		char *argv[2] = { "0", "0" };
		show_dmi_memory_modules(argc, argv, hardware);
	}
	main_show_pci(hardware);

	if (hardware->is_pxe_valid)
		main_show_pxe(hardware);

	main_show_kernel(hardware);
}

void show_main_help(struct s_hardware *hardware)
{
	more_printf("Show supports the following commands : \n");
	more_printf(" %s\n", CLI_SUMMARY);
	more_printf(" %s\n", CLI_PCI);
	more_printf(" %s\n", CLI_DMI);
	more_printf(" %s\n", CLI_CPU);
	more_printf(" %s\n", CLI_KERNEL);
	more_printf(" %s\n", CLI_SYSLINUX);
	more_printf(" %s\n", CLI_VESA);
	more_printf(" %s\n", CLI_HDT);
	if (hardware->sv->filesystem == SYSLINUX_FS_PXELINUX)
		more_printf(" %s\n", CLI_PXE);
}

void main_show_hdt(struct s_hardware *hardware)
{
  more_printf("HDT\n");
  more_printf(" Product     : %s\n", PRODUCT_NAME);
  more_printf(" Version     : %s\n", VERSION);
  more_printf(" Author      : %s\n", AUTHOR);
  more_printf(" Contact     : %s\n", CONTACT);
  char *contributors[NB_CONTRIBUTORS] = CONTRIBUTORS;
  for (int c=0; c<NB_CONTRIBUTORS; c++) {
   more_printf(" Contributor : %s\n", contributors[c]);
  }
}


void main_show(char *item, struct s_hardware *hardware)
{
	if (!strncmp(item, CLI_SUMMARY, sizeof(CLI_SUMMARY))) {
		main_show_summary(hardware);
		return;
	}
	if (!strncmp(item, CLI_PCI, sizeof(CLI_PCI))) {
		main_show_pci(hardware);
		return;
	}
	if (!strncmp(item, CLI_DMI, sizeof(CLI_DMI))) {
		main_show_dmi(hardware);
		return;
	}
	if (!strncmp(item, CLI_CPU, sizeof(CLI_CPU))) {
		main_show_cpu(hardware);
		return;
	}
	if (!strncmp(item, CLI_PXE, sizeof(CLI_PXE))) {
		main_show_pxe(hardware);
		return;
	}
	if (!strncmp(item, CLI_SYSLINUX, sizeof(CLI_SYSLINUX))) {
		main_show_syslinux(hardware);
		return;
	}
	if (!strncmp(item, CLI_KERNEL, sizeof(CLI_KERNEL))) {
		main_show_kernel(hardware);
		return;
	}
	if (!strncmp(item, CLI_VESA, sizeof(CLI_VESA))) {
		main_show_vesa(hardware);
		return;
	}
	if (!strncmp(item, CLI_HDT, sizeof(CLI_HDT))) {
		main_show_hdt(hardware);
		return;
	}
	show_main_help(hardware);
>>>>>>> c9638ff9
}<|MERGE_RESOLUTION|>--- conflicted
+++ resolved
@@ -297,7 +297,6 @@
 		 * If not, it may be a generic function (exit, help, ...). These
 		 * are stored in the list of default commands of the hdt mode.
 		 */
-<<<<<<< HEAD
 		find_cli_callback_descr(command, current_mode->default_modules,
 				        &current_module);
 		if (current_module != NULL) {
@@ -313,94 +312,6 @@
 			}
 		}
 	}
-=======
-		if (!strncmp(command, CLI_SHOW, sizeof(CLI_SHOW) - 1)) {
-			int module_len = 0, args_len = 0;
-			int argc = 0, args_iter = 0, argc_iter = 0;
-			char *module = NULL, *args = NULL, *args_cpy = NULL;
-			char **argv = NULL;
-
-			/* Get the module name and args */
-			while (strncmp
-			       (command + sizeof(CLI_SHOW) + module_len,
-				CLI_SPACE, 1))
-				module_len++;
-
-			/* cli_line is filled with \0 when initialized */
-			while (strncmp
-			       (command + sizeof(CLI_SHOW) + module_len + 1 +
-				args_len, "\0", 1))
-				args_len++;
-
-			module = malloc(module_len + 1);
-			strncpy(module, command + sizeof(CLI_SHOW), module_len);
-			module[module_len] = '\0';
-
-			/* Skip arguments handling if none is supplied */
-			if (!args_len)
-				goto find_callback;
-
-			args = malloc(args_len + 1);
-			strncpy(args,
-				command + sizeof(CLI_SHOW) + module_len + 1,
-				args_len);
-			args[args_len] = '\0';
-
-			/* Compute the number of arguments */
-			args_cpy = args;
- read_argument:
-			args_iter = 0;
-			while (args_iter < args_len
-			       && strncmp(args_cpy + args_iter, CLI_SPACE, 1))
-				args_iter++;
-			argc++;
-			args_iter++;
-			args_cpy += args_iter;
-			args_len -= args_iter;
-			if (args_len > 0)
-				goto read_argument;
-
-			/* Transform the arguments string into an array */
-			char *result = NULL;
-			argv = malloc(argc * sizeof(char *));
-			result = strtok(args, CLI_SPACE);
-			while (result != NULL) {
-				argv[argc_iter] = result;
-				argc_iter++;
-				result = strtok(NULL, CLI_SPACE);
-			}
-
- find_callback:
-			/* Find the callback to execute */
-			while (modules_iter <
-			       current_mode->show_modules->nb_modules
-			       && strncmp(module,
-					  current_mode->show_modules->
-					  modules[modules_iter].name,
-					  module_len + 1) != 0)
-				modules_iter++;
-
-			if (modules_iter !=
-			    current_mode->show_modules->nb_modules) {
-				struct commands_module current_module =
-				    current_mode->show_modules->
-				    modules[modules_iter];
-				/* Execute the callback */
-				current_module.exec(argc, argv, hardware);
-			} else
-//				printf("Module %s unknown.\n", module);
-			/* XXX Add a default help option for empty commands */
-
-			free(module);
-			if (args_len) {
-				free(args);
-				free(argv);
-			}
-		}
-		/* Handle here other keywords such as 'set', ... */
-	} else
-//		printf("Mode '%s' unknown.\n", command);
->>>>>>> c9638ff9
 
 	/*
 	 * A module has been specified! We now need to find the type of command.
@@ -467,33 +378,23 @@
 	int future_history_pos=1; /* Temp variable*/
 	bool display_history=true; /* Temp Variable*/
 	char temp_command[MAX_LINE_SIZE];
-<<<<<<< HEAD
+
+	hdt_cli.cursor_pos=0;
+	memset(hdt_cli.input, '\0', MAX_LINE_SIZE);
+	memset(hdt_cli.history, '\0', sizeof(hdt_cli.history));
+	hdt_cli.history_pos=1;
+	hdt_cli.max_history_pos=1;
+
 	set_mode(HDT_MODE, hardware);
-=======
-
-	struct s_cli cli;
-	cli.cursor_pos=0;
-	memset(cli.input, '\0', MAX_LINE_SIZE);
-	memset(cli.history, '\0', sizeof(cli.history));
-	cli.history_pos=1;
-	cli.max_history_pos=1;
-
-	set_mode(&cli, HDT_MODE, hardware);
->>>>>>> c9638ff9
 
 	printf("Entering CLI mode\n");
 
 	/* Display the cursor */
 	fputs("\033[?25h", stdout);
-<<<<<<< HEAD
+
 	reset_prompt();
+
 	while (hdt_cli.mode != EXIT_MODE) {
-=======
-
-	reset_prompt(&cli);
-
-	while (cli.mode != EXIT_MODE) {
->>>>>>> c9638ff9
 
 		//fgets(cli_line, sizeof cli_line, stdin);
 		current_key = get_key(stdin, 0);
@@ -559,17 +460,17 @@
 
 		case KEY_UP:
 			/* We have to compute the next position*/
-			future_history_pos=cli.history_pos;
+			future_history_pos=hdt_cli.history_pos;
 			if (future_history_pos==1) {
 				future_history_pos=MAX_HISTORY_SIZE-1;
 			} else {
 				future_history_pos--;
 			}
 			/* Does the next position is valid */
-			if (strlen(cli.history[future_history_pos])==0) break;
+			if (strlen(hdt_cli.history[future_history_pos])==0) break;
 
 			/* Let's make that future position the one we use*/
-			cli.history_pos=future_history_pos;
+			hdt_cli.history_pos=future_history_pos;
 
 			/* Clear the line */
 			fputs("\033[2K", stdout);
@@ -577,31 +478,31 @@
 			/* Move to the begining of line*/
 			fputs("\033[0G", stdout);
 
-			reset_prompt(&cli);
-			printf("%s",cli.history[cli.history_pos]);
-			strncpy(cli.input,cli.history[cli.history_pos],sizeof(cli.input));
-			cli.cursor_pos=strlen(cli.input);
+			reset_prompt();
+			printf("%s",hdt_cli.history[hdt_cli.history_pos]);
+			strncpy(hdt_cli.input,hdt_cli.history[hdt_cli.history_pos],sizeof(hdt_cli.input));
+			hdt_cli.cursor_pos=strlen(hdt_cli.input);
 			break;
 
 		case KEY_DOWN:
 			display_history=true;
 
 			/* We have to compute the next position*/
-			future_history_pos=cli.history_pos;
+			future_history_pos=hdt_cli.history_pos;
 			if (future_history_pos==MAX_HISTORY_SIZE-1) {
 				future_history_pos=1;
 			} else {
 				future_history_pos++;
 			}
 			/* Does the next position is valid */
-			if (strlen(cli.history[future_history_pos])==0) display_history = false;
+			if (strlen(hdt_cli.history[future_history_pos])==0) display_history = false;
 
 			/* An exception is made to reach the last empty line */
-			if (future_history_pos==cli.max_history_pos) display_history=true;
+			if (future_history_pos==hdt_cli.max_history_pos) display_history=true;
 			if (display_history==false) break;
 
 			/* Let's make that future position the one we use*/
-			cli.history_pos=future_history_pos;
+			hdt_cli.history_pos=future_history_pos;
 
 			/* Clear the line */
 			fputs("\033[2K", stdout);
@@ -609,25 +510,20 @@
 			/* Move to the begining of line*/
 			fputs("\033[0G", stdout);
 
-			reset_prompt(&cli);
-			printf("%s",cli.history[cli.history_pos]);
-			strncpy(cli.input,cli.history[cli.history_pos],sizeof(cli.input));
-			cli.cursor_pos=strlen(cli.input);
+			reset_prompt();
+			printf("%s",hdt_cli.history[hdt_cli.history_pos]);
+			strncpy(hdt_cli.input,hdt_cli.history[hdt_cli.history_pos],sizeof(hdt_cli.input));
+			hdt_cli.cursor_pos=strlen(hdt_cli.input);
 			break;
 
 		case KEY_ENTER:
 			more_printf("\n");
-<<<<<<< HEAD
+			if (hdt_cli.history_pos == MAX_HISTORY_SIZE-1) hdt_cli.history_pos=1;
+			strncpy(hdt_cli.history[hdt_cli.history_pos],skipspace(hdt_cli.input),sizeof(hdt_cli.history[hdt_cli.history_pos]));
+			hdt_cli.history_pos++;
+			if (hdt_cli.history_pos>hdt_cli.max_history_pos) hdt_cli.max_history_pos=hdt_cli.history_pos;
 			exec_command(skipspace(hdt_cli.input), hardware);
 			reset_prompt();
-=======
-			if (cli.history_pos == MAX_HISTORY_SIZE-1) cli.history_pos=1;
-			strncpy(cli.history[cli.history_pos],skipspace(cli.input),sizeof(cli.history[cli.history_pos]));
-			cli.history_pos++;
-			if (cli.history_pos>cli.max_history_pos) cli.max_history_pos=cli.history_pos;
-			exec_command(skipspace(cli.input), &cli, hardware);
-			reset_prompt(&cli);
->>>>>>> c9638ff9
 			break;
 
 		case KEY_BACKSPACE:
@@ -706,128 +602,4 @@
 			break;
 		}
 	}
-<<<<<<< HEAD
-=======
-}
-
-int do_exit(struct s_cli *cli)
-{
-	switch (cli->mode) {
-	case HDT_MODE:
-		return EXIT_MODE;
-	case KERNEL_MODE:
-	case PXE_MODE:
-	case SYSLINUX_MODE:
-	case PCI_MODE:
-	case DMI_MODE:
-	case VESA_MODE:
-	case CPU_MODE:
-		return HDT_MODE;
-	case EXIT_MODE:
-		return EXIT_MODE;	/* should not happen */
-	}
-	return HDT_MODE;
-}
-
-static void main_show_summary(struct s_hardware *hardware)
-{
-	detect_pci(hardware);	/* pxe is detected in the pci */
-	detect_dmi(hardware);
-	cpu_detect(hardware);
-	clear_screen();
-	main_show_cpu(hardware);
-	if (hardware->is_dmi_valid) {
-		more_printf("System\n");
-		more_printf(" Manufacturer : %s\n",
-			    hardware->dmi.system.manufacturer);
-		more_printf(" Product Name : %s\n",
-			    hardware->dmi.system.product_name);
-		more_printf(" Serial       : %s\n",
-			    hardware->dmi.system.serial);
-		more_printf("Bios\n");
-		more_printf(" Version      : %s\n", hardware->dmi.bios.version);
-		more_printf(" Release      : %s\n",
-			    hardware->dmi.bios.release_date);
-
-		int argc = 2;
-		char *argv[2] = { "0", "0" };
-		show_dmi_memory_modules(argc, argv, hardware);
-	}
-	main_show_pci(hardware);
-
-	if (hardware->is_pxe_valid)
-		main_show_pxe(hardware);
-
-	main_show_kernel(hardware);
-}
-
-void show_main_help(struct s_hardware *hardware)
-{
-	more_printf("Show supports the following commands : \n");
-	more_printf(" %s\n", CLI_SUMMARY);
-	more_printf(" %s\n", CLI_PCI);
-	more_printf(" %s\n", CLI_DMI);
-	more_printf(" %s\n", CLI_CPU);
-	more_printf(" %s\n", CLI_KERNEL);
-	more_printf(" %s\n", CLI_SYSLINUX);
-	more_printf(" %s\n", CLI_VESA);
-	more_printf(" %s\n", CLI_HDT);
-	if (hardware->sv->filesystem == SYSLINUX_FS_PXELINUX)
-		more_printf(" %s\n", CLI_PXE);
-}
-
-void main_show_hdt(struct s_hardware *hardware)
-{
-  more_printf("HDT\n");
-  more_printf(" Product     : %s\n", PRODUCT_NAME);
-  more_printf(" Version     : %s\n", VERSION);
-  more_printf(" Author      : %s\n", AUTHOR);
-  more_printf(" Contact     : %s\n", CONTACT);
-  char *contributors[NB_CONTRIBUTORS] = CONTRIBUTORS;
-  for (int c=0; c<NB_CONTRIBUTORS; c++) {
-   more_printf(" Contributor : %s\n", contributors[c]);
-  }
-}
-
-
-void main_show(char *item, struct s_hardware *hardware)
-{
-	if (!strncmp(item, CLI_SUMMARY, sizeof(CLI_SUMMARY))) {
-		main_show_summary(hardware);
-		return;
-	}
-	if (!strncmp(item, CLI_PCI, sizeof(CLI_PCI))) {
-		main_show_pci(hardware);
-		return;
-	}
-	if (!strncmp(item, CLI_DMI, sizeof(CLI_DMI))) {
-		main_show_dmi(hardware);
-		return;
-	}
-	if (!strncmp(item, CLI_CPU, sizeof(CLI_CPU))) {
-		main_show_cpu(hardware);
-		return;
-	}
-	if (!strncmp(item, CLI_PXE, sizeof(CLI_PXE))) {
-		main_show_pxe(hardware);
-		return;
-	}
-	if (!strncmp(item, CLI_SYSLINUX, sizeof(CLI_SYSLINUX))) {
-		main_show_syslinux(hardware);
-		return;
-	}
-	if (!strncmp(item, CLI_KERNEL, sizeof(CLI_KERNEL))) {
-		main_show_kernel(hardware);
-		return;
-	}
-	if (!strncmp(item, CLI_VESA, sizeof(CLI_VESA))) {
-		main_show_vesa(hardware);
-		return;
-	}
-	if (!strncmp(item, CLI_HDT, sizeof(CLI_HDT))) {
-		main_show_hdt(hardware);
-		return;
-	}
-	show_main_help(hardware);
->>>>>>> c9638ff9
 }