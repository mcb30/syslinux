--- conflicted
+++ resolved
@@ -242,20 +242,6 @@
 /* Try to detect disks from port 0x80 to 0xff */
 void detect_disks(struct s_hardware *hardware)
 {
-<<<<<<< HEAD
-  hardware->disk_detection = true;
-  for (int drive = 0x80; drive < 0xff; drive++) {
-    if (get_disk_params(drive, hardware->disk_info) != 0)
-      continue;
-    struct diskinfo *d = &hardware->disk_info[drive];
-    hardware->disks_count++;
-    printf
-        ("  DISK 0x%X: %s : %s %s: sectors=%d, s/t=%d head=%d : EDD=%s\n",
-         drive, d->aid.model, d->host_bus_type, d->interface_type,
-         d->sectors, d->sectors_per_track, d->heads,
-         d->edd_version);
-  }
-=======
 	int i = -1;
 	int err;
 	char *error_msg;
@@ -281,7 +267,6 @@
 		}
 		hardware->disks_count++;
 	}
->>>>>>> 7bd5d73a
 }
 
 int detect_pxe(struct s_hardware *hardware)
