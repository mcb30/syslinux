--- conflicted
+++ resolved
@@ -366,7 +366,6 @@
         hardware->dmi.memory[bank].part_number);
 }
 
-<<<<<<< HEAD
 static void show_dmi_cache(int argc, char** argv,
 			   struct s_hardware *hardware)
 {
@@ -415,7 +414,8 @@
 		    hardware->dmi.cache[cache].system_type);
 	more_printf("  Associativity         : %s\n",
 		    hardware->dmi.cache[cache].associativity);
-=======
+}
+
 void show_dmi_memory_module(int argc, char** argv,
 			    struct s_hardware *hardware)
 {
@@ -455,7 +455,6 @@
 		hardware->dmi.memory_module[module].enabled_size);
 	printf(" Error Status       : %s\n",
 		hardware->dmi.memory_module[module].error_status);
->>>>>>> 4899adbd
 }
 
 void main_show_dmi(int argc __unused, char **argv __unused,
