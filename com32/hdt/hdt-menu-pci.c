/* ----------------------------------------------------------------------- *
 *
 *   Copyright 2009 Erwan Velu - All Rights Reserved
 *
 *   Permission is hereby granted, free of charge, to any person
 *   obtaining a copy of this software and associated documentation
 *   files (the "Software"), to deal in the Software without
 *   restriction, including without limitation the rights to use,
 *   copy, modify, merge, publish, distribute, sublicense, and/or
 *   sell copies of the Software, and to permit persons to whom
 *   the Software is furnished to do so, subject to the following
 *   conditions:
 *
 *   The above copyright notice and this permission notice shall
 *   be included in all copies or substantial portions of the Software.
 *
 *   THE SOFTWARE IS PROVIDED "AS IS", WITHOUT WARRANTY OF ANY KIND,
 *   EXPRESS OR IMPLIED, INCLUDING BUT NOT LIMITED TO THE WARRANTIES
 *   OF MERCHANTABILITY, FITNESS FOR A PARTICULAR PURPOSE AND
 *   NONINFRINGEMENT. IN NO EVENT SHALL THE AUTHORS OR COPYRIGHT
 *   HOLDERS BE LIABLE FOR ANY CLAIM, DAMAGES OR OTHER LIABILITY,
 *   WHETHER IN AN ACTION OF CONTRACT, TORT OR OTHERWISE, ARISING
 *   FROM, OUT OF OR IN CONNECTION WITH THE SOFTWARE OR THE USE OR
 *   OTHER DEALINGS IN THE SOFTWARE.
 *
 * -----------------------------------------------------------------------
 */

#include "hdt-menu.h"

/* Dynamic submenu for pci devices */
static void compute_pci_device(struct s_my_menu *menu,
                               struct pci_device *pci_device,
                               int pci_bus, int pci_slot, int pci_func,
			       struct s_hardware *hardware)
{
  char buffer[56];
  char statbuffer[STATLEN];
  char kernel_modules[LINUX_KERNEL_MODULE_SIZE *
          MAX_KERNEL_MODULES_PER_PCI_DEVICE];

  menu->menu = add_menu(" Details ", -1);
  menu->items_count = 0;
  set_menu_pos(5, 17);

  snprintf(buffer, sizeof buffer, "Vendor  : %s",
     pci_device->dev_info->vendor_name);
  snprintf(statbuffer, sizeof statbuffer, "Vendor Name: %s",
     pci_device->dev_info->vendor_name);
  add_item(buffer, statbuffer, OPT_INACTIVE, NULL, 0);
  menu->items_count++;

  snprintf(buffer, sizeof buffer, "Product : %s",
     pci_device->dev_info->product_name);
  snprintf(statbuffer, sizeof statbuffer, "Product Name  %s",
     pci_device->dev_info->product_name);
  add_item(buffer, statbuffer, OPT_INACTIVE, NULL, 0);
  menu->items_count++;

  snprintf(buffer, sizeof buffer, "Class   : %s",
     pci_device->dev_info->class_name);
  snprintf(statbuffer, sizeof statbuffer, "Class Name: %s",
     pci_device->dev_info->class_name);
  add_item(buffer, statbuffer, OPT_INACTIVE, NULL, 0);
  menu->items_count++;

  snprintf(buffer, sizeof buffer, "Location: %02x:%02x.%01x", pci_bus,
     pci_slot, pci_func);
  snprintf(statbuffer, sizeof statbuffer,
     "Location on the PCI Bus: %02x:%02x.%01x", pci_bus, pci_slot,
     pci_func);
  add_item(buffer, statbuffer, OPT_INACTIVE, NULL, 0);
  menu->items_count++;

  snprintf(buffer, sizeof buffer, "PCI ID  : %04x:%04x[%04x:%04x]",
     pci_device->vendor, pci_device->product,
     pci_device->sub_vendor, pci_device->sub_product);
  snprintf(statbuffer, sizeof statbuffer,
     "vendor:product[sub_vendor:sub_product] : %04x:%04x[%04x:%04x]",
     pci_device->vendor, pci_device->product,
     pci_device->sub_vendor, pci_device->sub_product);
  add_item(buffer, statbuffer, OPT_INACTIVE, NULL, 0);
  menu->items_count++;

  if ((pci_device->dev_info->irq>0) && (pci_device->dev_info->irq<255)) {
    snprintf(buffer, sizeof buffer,"IRQ     : %d", pci_device->dev_info->irq);
    snprintf(statbuffer, sizeof statbuffer,"IRQ : %d", pci_device->dev_info->irq);
    add_item(buffer, statbuffer, OPT_INACTIVE, NULL, 0);
    menu->items_count++;
  }

  snprintf(buffer,sizeof buffer,"Latency  : %d",pci_device->dev_info->latency);
  snprintf(statbuffer,sizeof statbuffer,"Latency : %d",pci_device->dev_info->latency);
  add_item(buffer,statbuffer,OPT_INACTIVE,NULL,0);
  menu->items_count++;

  if (pci_device->dev_info->linux_kernel_module_count > 1) {
    for (int i = 0;
         i < pci_device->dev_info->linux_kernel_module_count; i++) {
      if (i > 0) {
        strncat(kernel_modules, " | ", 3);
      }
      strncat(kernel_modules,
        pci_device->dev_info->linux_kernel_module[i],
        LINUX_KERNEL_MODULE_SIZE - 1);
    }
    snprintf(buffer, sizeof buffer, "Modules : %s", kernel_modules);
    snprintf(statbuffer, sizeof statbuffer, "Kernel Modules: %s",
       kernel_modules);
  } else {
    snprintf(buffer, sizeof buffer, "Module  : %s",
       pci_device->dev_info->linux_kernel_module[0]);
    snprintf(statbuffer, sizeof statbuffer, "Kernel Module: %s",
       pci_device->dev_info->linux_kernel_module[0]);
  }
  add_item(buffer, statbuffer, OPT_INACTIVE, NULL, 0);
  menu->items_count++;

  if (hardware->is_pxe_valid == true) {
    snprintf(buffer,sizeof buffer,"MAC Addr. : %s",hardware->pxe.mac_addr);
    snprintf(statbuffer,sizeof statbuffer,"MAC Address : %s",hardware->pxe.mac_addr);
    add_item(buffer,statbuffer,OPT_INACTIVE,NULL,0);
    menu->items_count++;

    if ((hardware->pxe.pci_device != NULL)
       && (hardware->pxe.pci_device == pci_device)) {
       snprintf(buffer,sizeof buffer,"PXE       : %s","Current Boot device");
       snprintf(statbuffer,sizeof statbuffer,"PXE : %s","Current Boot device");
       add_item(buffer,statbuffer,OPT_INACTIVE,NULL,0);
       menu->items_count++;
     }
  }
}

/* Main PCI menu */
int compute_PCI(struct s_hdt_menu *hdt_menu, struct s_hardware *hardware)
{
  int i = 0;
  char menuname[255][MENULEN + 1];
  char infobar[255][STATLEN + 1];
  struct pci_device *pci_device;
  char kernel_modules[LINUX_KERNEL_MODULE_SIZE *
          MAX_KERNEL_MODULES_PER_PCI_DEVICE];

  /* For every detected pci device, compute its submenu */
  for_each_pci_func(pci_device, hardware->pci_domain) {
    memset(kernel_modules, 0, sizeof kernel_modules);
    for (int kmod = 0;
         kmod < pci_device->dev_info->linux_kernel_module_count;
         kmod++) {
      if (kmod > 0) {
        strncat(kernel_modules, " | ", 3);
      }
      strncat(kernel_modules,
        pci_device->dev_info->linux_kernel_module[kmod],
        LINUX_KERNEL_MODULE_SIZE - 1);
    }
    if (pci_device->dev_info->linux_kernel_module_count == 0)
      strlcpy(kernel_modules, "unknown", 7);

    compute_pci_device(&(hdt_menu->pci_sub_menu[i]), pci_device,
<<<<<<< HEAD
           __pci_bus, __pci_slot, __pci_func,hardware);
=======
           __pci_bus, __pci_slot, __pci_func, hardware);
>>>>>>> c31b5356
    snprintf(menuname[i], 59, "%s|%s",
       pci_device->dev_info->vendor_name,
       pci_device->dev_info->product_name);
    snprintf(infobar[i], STATLEN,
       "%02x:%02x.%01x # %s # ID:%04x:%04x[%04x:%04x] # Kmod:%s\n",
       __pci_bus, __pci_slot, __pci_func,
       pci_device->dev_info->class_name, pci_device->vendor,
       pci_device->product, pci_device->sub_vendor,
       pci_device->sub_product, kernel_modules);
    i++;
  }

  hdt_menu->pci_menu.menu = add_menu(" PCI Devices ", -1);
  hdt_menu->pci_menu.items_count = 0;
  if (hardware->pci_ids_return_code == -ENOPCIIDS) {
    add_item("The pci.ids file is missing", "Missing pci.ids file",
       OPT_INACTIVE, NULL, 0);
    add_item("PCI Device names  can't be computed.",
       "Missing pci.ids file", OPT_INACTIVE, NULL, 0);
    add_item("Please put one in same dir as hdt",
       "Missing pci.ids file", OPT_INACTIVE, NULL, 0);
    add_item("", "", OPT_SEP, "", 0);
  }
  for (int j = 0; j < i; j++) {
    add_item(menuname[j], infobar[j], OPT_SUBMENU, NULL,
       hdt_menu->pci_sub_menu[j].menu);
    hdt_menu->pci_menu.items_count++;
  }
  printf("MENU: PCI menu done (%d items)\n",
         hdt_menu->pci_menu.items_count);
  return 0;
}<|MERGE_RESOLUTION|>--- conflicted
+++ resolved
@@ -159,11 +159,7 @@
       strlcpy(kernel_modules, "unknown", 7);
 
     compute_pci_device(&(hdt_menu->pci_sub_menu[i]), pci_device,
-<<<<<<< HEAD
-           __pci_bus, __pci_slot, __pci_func,hardware);
-=======
            __pci_bus, __pci_slot, __pci_func, hardware);
->>>>>>> c31b5356
     snprintf(menuname[i], 59, "%s|%s",
        pci_device->dev_info->vendor_name,
        pci_device->dev_info->product_name);
