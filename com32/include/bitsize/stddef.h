--- conflicted
+++ resolved
@@ -5,8 +5,6 @@
 #ifndef _BITSIZE_STDDEF_H
 #define _BITSIZE_STDDEF_H
 
-#define _SIZE_T
-<<<<<<< HEAD
 #if __SIZEOF_POINTER__ == 4
 #include <bitsize32/stddef.h>
 #elif __SIZEOF_POINTER__ == 8
@@ -14,23 +12,5 @@
 #else
 #error "Unable to build for to-be-defined architecture type"
 #endif
-/* Original definitions below */
-/*
-#if defined(__s390__) || defined(__hppa__) || defined(__cris__)
-typedef unsigned long size_t;
-#else
-=======
->>>>>>> f0bbf9dd
-typedef unsigned int size_t;
 
-#define _PTRDIFF_T
-<<<<<<< HEAD
-typedef signed int ptrdiff_t;
-*/
-=======
-typedef signed long ptrdiff_t;
->>>>>>> f0bbf9dd
-
-#else
-#error "BITSIZE_STDDEF already defined"
 #endif /* _BITSIZE_STDDEF_H */