/* ----------------------------------------------------------------------- *
 *
 *   Copyright 2007-2008 H. Peter Anvin - All Rights Reserved
 *
 *   Permission is hereby granted, free of charge, to any person
 *   obtaining a copy of this software and associated documentation
 *   files (the "Software"), to deal in the Software without
 *   restriction, including without limitation the rights to use,
 *   copy, modify, merge, publish, distribute, sublicense, and/or
 *   sell copies of the Software, and to permit persons to whom
 *   the Software is furnished to do so, subject to the following
 *   conditions:
 *
 *   The above copyright notice and this permission notice shall
 *   be included in all copies or substantial portions of the Software.
 *
 *   THE SOFTWARE IS PROVIDED "AS IS", WITHOUT WARRANTY OF ANY KIND,
 *   EXPRESS OR IMPLIED, INCLUDING BUT NOT LIMITED TO THE WARRANTIES
 *   OF MERCHANTABILITY, FITNESS FOR A PARTICULAR PURPOSE AND
 *   NONINFRINGEMENT. IN NO EVENT SHALL THE AUTHORS OR COPYRIGHT
 *   HOLDERS BE LIABLE FOR ANY CLAIM, DAMAGES OR OTHER LIABILITY,
 *   WHETHER IN AN ACTION OF CONTRACT, TORT OR OTHERWISE, ARISING
 *   FROM, OUT OF OR IN CONNECTION WITH THE SOFTWARE OR THE USE OR
 *   OTHER DEALINGS IN THE SOFTWARE.
 *
 * ----------------------------------------------------------------------- */

/*
 * syslinux/pxe.h
 *
 * PXE definitions and function prototypes for SYSLINUX
 */

#ifndef _SYSLINUX_PXE_H
#define _SYSLINUX_PXE_H

<<<<<<< HEAD
#include <syslinux/pxe_api.h>
=======
#include <stdint.h>
#include <netinet/in.h>
#include <klibc/compiler.h>
#include <com32.h>

/* PXE spec structures and definitions.  These mostly follow the PXE
   spec, except when the PXE spec is unnecessarily stupid.  Of course,
   that is most of the time. */

/* Basic types; use Unix-like _t convention instead of SCREAMING; also
   re-use types we already have, like in_addr_t. */

typedef uint16_t pxenv_status_t;

#define MAC_ADDR_LEN	16
typedef uint8_t mac_addr_t[MAC_ADDR_LEN];

/* "Protected mode segment descriptor" according to PXE... */
typedef struct {
    uint16_t segaddr;
    uint32_t physaddr;
    uint16_t segsize;
} __packed pxe_segdesc_t;

typedef far_ptr_t segoff16_t;

typedef struct {
    uint8_t opcode;
#define BOOTP_REQ 1
#define BOOTP_REP 2
    uint8_t Hardware;
    uint8_t Hardlen;
    uint8_t Gatehops;
    uint32_t ident;
    uint16_t seconds;
    uint16_t Flags;
#define BOOTP_BCAST 0x8000
    in_addr_t cip;		/* Client IP address */
    in_addr_t yip;		/* You IP address */
    in_addr_t sip;		/* next server IP address */
    in_addr_t gip;		/*relay agent IP address */
    mac_addr_t CAddr;
    uint8_t Sname[64];
    uint8_t bootfile[128];
    union {
#define BOOTP_DHCPVEND 1024
	uint8_t d[BOOTP_DHCPVEND];
	struct {
	    uint8_t magic[4];
#define VM_RFC1048 0x63825363L
	    uint32_t flags;
	    uint8_t pad[56];
	} v;
    } vendor;
} __packed pxe_bootp_t;

/* Function calling structures and constants */

typedef struct s_PXENV_GET_CACHED_INFO {
    pxenv_status_t Status;
    uint16_t PacketType;
#define PXENV_PACKET_TYPE_DHCP_DISCOVER 1
#define PXENV_PACKET_TYPE_DHCP_ACK 2
#define PXENV_PACKET_TYPE_CACHED_REPLY 3
    uint16_t BufferSize;
    segoff16_t Buffer;
    uint16_t BufferLimit;
} __packed t_PXENV_GET_CACHED_INFO;

typedef struct s_PXENV_START_UNDI {
    pxenv_status_t Status;
    uint16_t AX;
    uint16_t BX;
    uint16_t DX;
    uint16_t DI;
    uint16_t ES;
} __packed t_PXENV_START_UNDI;

typedef struct s_PXENV_STOP_UNDI {
    pxenv_status_t Status;
} __packed t_PXENV_STOP_UNDI;

typedef struct s_PXENV_START_BASE {
    pxenv_status_t Status;
} __packed t_PXENV_START_BASE;

typedef struct s_PXENV_STOP_BASE {
    pxenv_status_t Status;
} __packed t_PXENV_STOP_BASE;

typedef struct s_PXENV_TFTP_OPEN {
    pxenv_status_t Status;
    in_addr_t ServerIPAddress;
    in_addr_t GatewayIPAddress;
    uint8_t FileName[128];
    in_port_t TFTPPort;
    uint16_t PacketSize;
} __packed t_PXENV_TFTP_OPEN;

typedef struct s_PXENV_TFTP_CLOSE {
    pxenv_status_t Status;
} __packed t_PXENV_TFTP_CLOSE;

typedef struct s_PXENV_TFTP_READ {
    pxenv_status_t Status;
    uint16_t PacketNumber;
    uint16_t BufferSize;
    segoff16_t Buffer;
} __packed t_PXENV_TFTP_READ;

typedef struct s_PXENV_TFTP_READ_FILE {
    pxenv_status_t Status;
    uint8_t FileName[128];
    uint32_t BufferSize;
    void *Buffer;
    in_addr_t ServerIPAddress;
    in_addr_t GatewayIPAddress;
    in_addr_t McastIPAddress;
    in_port_t TFTPClntPort;
    in_port_t TFTPSrvPort;
    uint16_t TFTPOpenTimeOut;
    uint16_t TFTPReopenDelay;
} __packed t_PXENV_TFTP_READ_FILE;

typedef struct s_PXENV_TFTP_GET_FSIZE {
    pxenv_status_t Status;
    in_addr_t ServerIPAddress;
    in_addr_t GatewayIPAddress;
    uint8_t FileName[128];
    uint32_t FileSize;
} __packed t_PXENV_TFTP_GET_FSIZE;

typedef struct s_PXENV_UDP_OPEN {
    pxenv_status_t status;
    in_addr_t src_ip;
} __packed t_PXENV_UDP_OPEN;

typedef struct s_PXENV_UDP_CLOSE {
    pxenv_status_t status;
} __packed t_PXENV_UDP_CLOSE;

typedef struct s_PXENV_UDP_WRITE {
    pxenv_status_t status;
    in_addr_t ip;
    in_addr_t gw;
    in_port_t src_port;
    in_port_t dst_port;
    uint16_t buffer_size;
    segoff16_t buffer;
} __packed t_PXENV_UDP_WRITE;

typedef struct s_PXENV_UDP_READ {
    pxenv_status_t status;
    in_addr_t src_ip;
    in_addr_t dest_ip;
    in_port_t s_port;
    in_port_t d_port;
    uint16_t buffer_size;
    segoff16_t buffer;
} __packed t_PXENV_UDP_READ;

typedef struct s_PXENV_UNDI_STARTUP {
    pxenv_status_t Status;
} __packed t_PXENV_UNDI_STARTUP;

typedef struct s_PXENV_UNDI_CLEANUP {
    pxenv_status_t Status;
} __packed t_PXENV_UNDI_CLEANUP;

typedef struct s_PXENV_UNDI_INITIALIZE {
    pxenv_status_t Status;
    void *ProtocolIni;
    uint8_t reserved[8];
} __packed t_PXENV_UNDI_INITIALIZE;

#define MAXNUM_MCADDR 8
typedef struct s_PXENV_UNDI_MCAST_ADDRESS {
    uint16_t MCastAddrCount;
    mac_addr_t McastAddr[MAXNUM_MCADDR];
} __packed t_PXENV_UNDI_MCAST_ADDRESS;

typedef struct s_PXENV_UNDI_RESET {
    pxenv_status_t Status;
    t_PXENV_UNDI_MCAST_ADDRESS R_Mcast_Buf;
} __packed t_PXENV_UNDI_RESET;

typedef struct s_PXENV_UNDI_SHUTDOWN {
    pxenv_status_t Status;
} __packed t_PXENV_UNDI_SHUTDOWN;

typedef struct s_PXENV_UNDI_OPEN {
    pxenv_status_t Status;
    uint16_t OpenFlag;
    uint16_t PktFilter;
#define FLTR_DIRECTED 0x0001
#define FLTR_BRDCST 0x0002
#define FLTR_PRMSCS 0x0004
#define FLTR_SRC_RTG 0x0008
     t_PXENV_UNDI_MCAST_ADDRESS R_Mcast_Buf;
} __packed t_PXENV_UNDI_OPEN;

typedef struct s_PXENV_UNDI_CLOSE {
    pxenv_status_t Status;
} __packed t_PXENV_UNDI_CLOSE;

typedef struct s_PXENV_UNDI_TRANSMIT {
    pxenv_status_t Status;
    uint8_t Protocol;
#define P_UNKNOWN 0
#define P_IP 1
#define P_ARP 2
#define P_RARP 3
    uint8_t XmitFlag;
#define XMT_DESTADDR 0x0000
#define XMT_BROADCAST 0x0001
    segoff16_t DestAddr;
    segoff16_t TBD;
    uint32_t Reserved[2];
} __packed t_PXENV_UNDI_TRANSMIT;
#define MAX_DATA_BLKS 8
typedef struct s_PXENV_UNDI_TBD {
    uint16_t ImmedLength;
    segoff16_t Xmit;
    uint16_t DataBlkCount;
    struct DataBlk {
	uint8_t TDPtrType;
	uint8_t TDRsvdByte;
	uint16_t TDDataLen;
	segoff16_t TDDataPtr;
    } DataBlock[MAX_DATA_BLKS];
} __packed t_PXENV_UNDI_TBD;

typedef struct s_PXENV_UNDI_SET_MCAST_ADDRESS {
    pxenv_status_t Status;
     t_PXENV_UNDI_MCAST_ADDRESS R_Mcast_Buf;
} __packed t_PXENV_UNDI_SET_MCAST_ADDR;

typedef struct s_PXENV_UNDI_SET_STATION_ADDRESS {
    pxenv_status_t Status;
    mac_addr_t StationAddress;
} __packed t_PXENV_UNDI_SET_STATION_ADDR;

typedef struct s_PXENV_UNDI_SET_PACKET_FILTER {
    pxenv_status_t Status;
    uint8_t filter;
} __packed t_PXENV_UNDI_SET_PACKET_FILTER;

typedef struct s_PXENV_UNDI_GET_INFORMATION {
    pxenv_status_t Status;
    uint16_t BaseIo;
    uint16_t IntNumber;
    uint16_t MaxTranUnit;
    uint16_t HwType;
#define ETHER_TYPE 1
#define EXP_ETHER_TYPE 2
#define IEEE_TYPE 6
#define ARCNET_TYPE 7
    uint16_t HwAddrLen;
    mac_addr_t CurrentNodeAddress;
    mac_addr_t PermNodeAddress;
    uint16_t ROMAddress;
    uint16_t RxBufCt;
    uint16_t TxBufCt;
} __packed t_PXENV_UNDI_GET_INFORMATION;

typedef struct s_PXENV_UNDI_GET_STATISTICS {
    pxenv_status_t Status;
    uint32_t XmtGoodFrames;
    uint32_t RcvGoodFrames;
    uint32_t RcvCRCErrors;
    uint32_t RcvResourceErrors;
} __packed t_PXENV_UNDI_GET_STATISTICS;

typedef struct s_PXENV_UNDI_CLEAR_STATISTICS {
    pxenv_status_t Status;
} __packed t_PXENV_UNDI_CLEAR_STATISTICS;

typedef struct s_PXENV_UNDI_INITIATE_DIAGS {
    pxenv_status_t Status;
} __packed t_PXENV_UNDI_INITIATE_DIAGS;

typedef struct s_PXENV_UNDI_FORCE_INTERRUPT {
    pxenv_status_t Status;
} __packed t_PXENV_UNDI_FORCE_INTERRUPT;

typedef struct s_PXENV_UNDI_GET_MCAST_ADDRESS {
    pxenv_status_t Status;
    in_addr_t InetAddr;
    mac_addr_t MediaAddr;
} __packed t_PXENV_UNDI_GET_MCAST_ADDR;

typedef struct s_PXENV_UNDI_GET_NIC_TYPE {
    pxenv_status_t Status;
    uint8_t NicType;
#define PCI_NIC 2
#define PnP_NIC 3
#define CardBus_NIC 4
    union {
	struct {
	    uint16_t Vendor_ID;
	    uint16_t Dev_ID;
	    uint8_t Base_Class;
	    uint8_t Sub_Class;
	    uint8_t Prog_Intf;
	    uint8_t Rev;
	    uint16_t BusDevFunc;
	    uint16_t SubVendor_ID;
	    uint16_t SubDevice_ID;
	} pci, cardbus;
	struct {
	    uint32_t EISA_Dev_ID;
	    uint8_t Base_Class;
	    uint8_t Sub_Class;
	    uint8_t Prog_Intf;
	    uint16_t CardSelNum;
	} __packed pnp;
    } __packed info;
} __packed t_PXENV_UNDI_GET_NIC_TYPE;

typedef struct s_PXENV_UNDI_GET_IFACE_INFO {
    pxenv_status_t Status;
    uint8_t IfaceType[16];
    uint32_t LinkSpeed;
    uint32_t ServiceFlags;
    uint32_t Reserved[4];
} __packed t_PXENV_UNDI_GET_NDIS_INFO;

typedef struct s_PXENV_UNDI_GET_STATE {
#define PXE_UNDI_GET_STATE_STARTED 1
#define PXE_UNDI_GET_STATE_INITIALIZED 2
#define PXE_UNDI_GET_STATE_OPENED 3
    pxenv_status_t Status;
    uint8_t UNDIstate;
} __packed t_PXENV_UNDI_GET_STATE;

typedef struct s_PXENV_UNDI_ISR {
    pxenv_status_t Status;
    uint16_t FuncFlag;
    uint16_t BufferLength;
    uint16_t FrameLength;
    uint16_t FrameHeaderLength;
    segoff16_t Frame;
    uint8_t ProtType;
    uint8_t PktType;
} __packed t_PXENV_UNDI_ISR;
#define PXENV_UNDI_ISR_IN_START 1
#define PXENV_UNDI_ISR_IN_PROCESS 2
#define PXENV_UNDI_ISR_IN_GET_NEXT 3
/* One of these will be returned for
   PXENV_UNDI_ISR_IN_START */
#define PXENV_UNDI_ISR_OUT_OURS 0
#define PXENV_UNDI_USR_OUT_NOT_OURS 1
/* One of these will be returned for
   PXENV_UNDI_ISR_IN_PROCESS and
   PXENV_UNDI_ISR_IN_GET_NEXT */
#define PXENV_UNDI_ISR_OUT_DONE 0
#define PXENV_UNDI_ISR_OUT_TRANSMIT 2
#define PXENV_UNDI_ISR_OUT_RECEIVE 3
#define PXENV_UNDI_ISR_OUT_BUSY 4

/* Function numbers and error codes */

#define PXENV_TFTP_OPEN			0x0020
#define PXENV_TFTP_CLOSE		0x0021
#define PXENV_TFTP_READ			0x0022
#define PXENV_TFTP_READ_FILE		0x0023
#define PXENV_TFTP_READ_FILE_PMODE	0x0024
#define PXENV_TFTP_GET_FSIZE		0x0025

#define PXENV_UDP_OPEN			0x0030
#define PXENV_UDP_CLOSE			0x0031
#define PXENV_UDP_READ			0x0032
#define PXENV_UDP_WRITE			0x0033

#define PXENV_START_UNDI		0x0000
#define PXENV_UNDI_STARTUP		0x0001
#define PXENV_UNDI_CLEANUP		0x0002
#define PXENV_UNDI_INITIALIZE		0x0003
#define PXENV_UNDI_RESET_NIC		0x0004
#define PXENV_UNDI_SHUTDOWN		0x0005
#define PXENV_UNDI_OPEN			0x0006
#define PXENV_UNDI_CLOSE		0x0007
#define PXENV_UNDI_TRANSMIT		0x0008
#define PXENV_UNDI_SET_MCAST_ADDR	0x0009
#define PXENV_UNDI_SET_STATION_ADDR	0x000A
#define PXENV_UNDI_SET_PACKET_FILTER	0x000B
#define PXENV_UNDI_GET_INFORMATION	0x000C
#define PXENV_UNDI_GET_STATISTICS	0x000D
#define PXENV_UNDI_CLEAR_STATISTICS	0x000E
#define PXENV_UNDI_INITIATE_DIAGS	0x000F
#define PXENV_UNDI_FORCE_INTERRUPT	0x0010
#define PXENV_UNDI_GET_MCAST_ADDR	0x0011
#define PXENV_UNDI_GET_NIC_TYPE		0x0012
#define PXENV_UNDI_GET_IFACE_INFO	0x0013
#define PXENV_UNDI_ISR			0x0014
#define	PXENV_STOP_UNDI			0x0015	/* Overlap...? */
#define PXENV_UNDI_GET_STATE		0x0015	/* Overlap...? */

#define PXENV_UNLOAD_STACK		0x0070
#define PXENV_GET_CACHED_INFO		0x0071
#define PXENV_RESTART_DHCP		0x0072
#define PXENV_RESTART_TFTP		0x0073
#define PXENV_MODE_SWITCH		0x0074
#define PXENV_START_BASE		0x0075
#define PXENV_STOP_BASE			0x0076

#define PXENV_EXIT_SUCCESS 0x0000
#define PXENV_EXIT_FAILURE 0x0001

#define PXENV_STATUS_SUCCESS 0x00
#define PXENV_STATUS_FAILURE 0x01
#define PXENV_STATUS_BAD_FUNC 0x02
#define PXENV_STATUS_UNSUPPORTED 0x03
#define PXENV_STATUS_KEEP_UNDI 0x04
#define PXENV_STATUS_KEEP_ALL 0x05
#define PXENV_STATUS_OUT_OF_RESOURCES 0x06
#define PXENV_STATUS_ARP_TIMEOUT 0x11
#define PXENV_STATUS_UDP_CLOSED 0x18
#define PXENV_STATUS_UDP_OPEN 0x19
#define PXENV_STATUS_TFTP_CLOSED 0x1A
#define PXENV_STATUS_TFTP_OPEN 0x1B
#define PXENV_STATUS_MCOPY_PROBLEM 0x20
#define PXENV_STATUS_BIS_INTEGRITY_FAILURE 0x21
#define PXENV_STATUS_BIS_VALIDATE_FAILURE 0x22
#define PXENV_STATUS_BIS_INIT_FAILURE 0x23
#define PXENV_STATUS_BIS_SHUTDOWN_FAILURE 0x24
#define PXENV_STATUS_BIS_GBOA_FAILURE 0x25
#define PXENV_STATUS_BIS_FREE_FAILURE 0x26
#define PXENV_STATUS_BIS_GSI_FAILURE 0x27
#define PXENV_STATUS_BIS_BAD_CKSUM 0x28
#define PXENV_STATUS_TFTP_CANNOT_ARP_ADDRESS 0x30
#define PXENV_STATUS_TFTP_OPEN_TIMEOUT 0x32

#define PXENV_STATUS_TFTP_UNKNOWN_OPCODE 0x33
#define PXENV_STATUS_TFTP_READ_TIMEOUT 0x35
#define PXENV_STATUS_TFTP_ERROR_OPCODE 0x36
#define PXENV_STATUS_TFTP_CANNOT_OPEN_CONNECTION 0x38
#define PXENV_STATUS_TFTP_CANNOT_READ_FROM_CONNECTION 0x39
#define PXENV_STATUS_TFTP_TOO_MANY_PACKAGES 0x3A
#define PXENV_STATUS_TFTP_FILE_NOT_FOUND 0x3B
#define PXENV_STATUS_TFTP_ACCESS_VIOLATION 0x3C
#define PXENV_STATUS_TFTP_NO_MCAST_ADDRESS 0x3D
#define PXENV_STATUS_TFTP_NO_FILESIZE 0x3E
#define PXENV_STATUS_TFTP_INVALID_PACKET_SIZE 0x3F
#define PXENV_STATUS_DHCP_TIMEOUT 0x51
#define PXENV_STATUS_DHCP_NO_IP_ADDRESS 0x52
#define PXENV_STATUS_DHCP_NO_BOOTFILE_NAME 0x53
#define PXENV_STATUS_DHCP_BAD_IP_ADDRESS 0x54
#define PXENV_STATUS_UNDI_INVALID_FUNCTION 0x60
#define PXENV_STATUS_UNDI_MEDIATEST_FAILED 0x61
#define PXENV_STATUS_UNDI_CANNOT_INIT_NIC_FOR_MCAST 0x62
#define PXENV_STATUS_UNDI_CANNOT_INITIALIZE_NIC 0x63
#define PXENV_STATUS_UNDI_CANNOT_INITIALIZE_PHY 0x64
#define PXENV_STATUS_UNDI_CANNOT_READ_CONFIG_DATA 0x65
#define PXENV_STATUS_UNDI_CANNOT_READ_INIT_DATA 0x66
#define PXENV_STATUS_UNDI_BAD_MAC_ADDRESS 0x67
#define PXENV_STATUS_UNDI_BAD_EEPROM_CHECKSUM 0x68
#define PXENV_STATUS_UNDI_ERROR_SETTING_ISR 0x69
#define PXENV_STATUS_UNDI_INVALID_STATE 0x6A
#define PXENV_STATUS_UNDI_TRANSMIT_ERROR 0x6B
#define PXENV_STATUS_UNDI_INVALID_PARAMETER 0x6C
#define PXENV_STATUS_BSTRAP_PROMPT_MENU 0x74
#define PXENV_STATUS_BSTRAP_MCAST_ADDR 0x76
#define PXENV_STATUS_BSTRAP_MISSING_LIST 0x77
#define PXENV_STATUS_BSTRAP_NO_RESPONSE 0x78
#define PXENV_STATUS_BSTRAP_FILE_TOO_BIG 0x79
#define PXENV_STATUS_BINL_CANCELED_BY_KEYSTROKE 0xA0
#define PXENV_STATUS_BINL_NO_PXE_SERVER 0xA1
#define PXENV_STATUS_NOT_AVAILABLE_IN_PMODE 0xA2
#define PXENV_STATUS_NOT_AVAILABLE_IN_RMODE 0xA3
#define PXENV_STATUS_BUSD_DEVICE_NOT_SUPPORTED 0xB0
#define PXENV_STATUS_LOADER_NO_FREE_BASE_MEMORY 0xC0
#define PXENV_STATUS_LOADER_NO_BC_ROMID 0xC1
#define PXENV_STATUS_LOADER_BAD_BC_ROMID 0xC2
#define PXENV_STATUS_LOADER_BAD_BC_RUNTIME_IMAGE 0xC3
#define PXENV_STATUS_LOADER_NO_UNDI_ROMID 0xC4
#define PXENV_STATUS_LOADER_BAD_UNDI_ROMID 0xC5
#define PXENV_STATUS_LOADER_BAD_UNDI_DRIVER_IMAGE 0xC6
#define PXENV_STATUS_LOADER_NO_PXE_STRUCT 0xC8
#define PXENV_STATUS_LOADER_NO_PXENV_STRUCT 0xC9
#define PXENV_STATUS_LOADER_UNDI_START 0xCA
#define PXENV_STATUS_LOADER_BC_START 0xCB
>>>>>>> b82686b5

/* SYSLINUX-defined PXE utility functions */
int pxe_get_cached_info(int level, void **buf, size_t *len);
int pxe_get_nic_type(t_PXENV_UNDI_GET_NIC_TYPE * gnt);
uint32_t pxe_dns(const char *hostname);

#endif /* _SYSLINUX_PXE_H */<|MERGE_RESOLUTION|>--- conflicted
+++ resolved
@@ -34,492 +34,7 @@
 #ifndef _SYSLINUX_PXE_H
 #define _SYSLINUX_PXE_H
 
-<<<<<<< HEAD
 #include <syslinux/pxe_api.h>
-=======
-#include <stdint.h>
-#include <netinet/in.h>
-#include <klibc/compiler.h>
-#include <com32.h>
-
-/* PXE spec structures and definitions.  These mostly follow the PXE
-   spec, except when the PXE spec is unnecessarily stupid.  Of course,
-   that is most of the time. */
-
-/* Basic types; use Unix-like _t convention instead of SCREAMING; also
-   re-use types we already have, like in_addr_t. */
-
-typedef uint16_t pxenv_status_t;
-
-#define MAC_ADDR_LEN	16
-typedef uint8_t mac_addr_t[MAC_ADDR_LEN];
-
-/* "Protected mode segment descriptor" according to PXE... */
-typedef struct {
-    uint16_t segaddr;
-    uint32_t physaddr;
-    uint16_t segsize;
-} __packed pxe_segdesc_t;
-
-typedef far_ptr_t segoff16_t;
-
-typedef struct {
-    uint8_t opcode;
-#define BOOTP_REQ 1
-#define BOOTP_REP 2
-    uint8_t Hardware;
-    uint8_t Hardlen;
-    uint8_t Gatehops;
-    uint32_t ident;
-    uint16_t seconds;
-    uint16_t Flags;
-#define BOOTP_BCAST 0x8000
-    in_addr_t cip;		/* Client IP address */
-    in_addr_t yip;		/* You IP address */
-    in_addr_t sip;		/* next server IP address */
-    in_addr_t gip;		/*relay agent IP address */
-    mac_addr_t CAddr;
-    uint8_t Sname[64];
-    uint8_t bootfile[128];
-    union {
-#define BOOTP_DHCPVEND 1024
-	uint8_t d[BOOTP_DHCPVEND];
-	struct {
-	    uint8_t magic[4];
-#define VM_RFC1048 0x63825363L
-	    uint32_t flags;
-	    uint8_t pad[56];
-	} v;
-    } vendor;
-} __packed pxe_bootp_t;
-
-/* Function calling structures and constants */
-
-typedef struct s_PXENV_GET_CACHED_INFO {
-    pxenv_status_t Status;
-    uint16_t PacketType;
-#define PXENV_PACKET_TYPE_DHCP_DISCOVER 1
-#define PXENV_PACKET_TYPE_DHCP_ACK 2
-#define PXENV_PACKET_TYPE_CACHED_REPLY 3
-    uint16_t BufferSize;
-    segoff16_t Buffer;
-    uint16_t BufferLimit;
-} __packed t_PXENV_GET_CACHED_INFO;
-
-typedef struct s_PXENV_START_UNDI {
-    pxenv_status_t Status;
-    uint16_t AX;
-    uint16_t BX;
-    uint16_t DX;
-    uint16_t DI;
-    uint16_t ES;
-} __packed t_PXENV_START_UNDI;
-
-typedef struct s_PXENV_STOP_UNDI {
-    pxenv_status_t Status;
-} __packed t_PXENV_STOP_UNDI;
-
-typedef struct s_PXENV_START_BASE {
-    pxenv_status_t Status;
-} __packed t_PXENV_START_BASE;
-
-typedef struct s_PXENV_STOP_BASE {
-    pxenv_status_t Status;
-} __packed t_PXENV_STOP_BASE;
-
-typedef struct s_PXENV_TFTP_OPEN {
-    pxenv_status_t Status;
-    in_addr_t ServerIPAddress;
-    in_addr_t GatewayIPAddress;
-    uint8_t FileName[128];
-    in_port_t TFTPPort;
-    uint16_t PacketSize;
-} __packed t_PXENV_TFTP_OPEN;
-
-typedef struct s_PXENV_TFTP_CLOSE {
-    pxenv_status_t Status;
-} __packed t_PXENV_TFTP_CLOSE;
-
-typedef struct s_PXENV_TFTP_READ {
-    pxenv_status_t Status;
-    uint16_t PacketNumber;
-    uint16_t BufferSize;
-    segoff16_t Buffer;
-} __packed t_PXENV_TFTP_READ;
-
-typedef struct s_PXENV_TFTP_READ_FILE {
-    pxenv_status_t Status;
-    uint8_t FileName[128];
-    uint32_t BufferSize;
-    void *Buffer;
-    in_addr_t ServerIPAddress;
-    in_addr_t GatewayIPAddress;
-    in_addr_t McastIPAddress;
-    in_port_t TFTPClntPort;
-    in_port_t TFTPSrvPort;
-    uint16_t TFTPOpenTimeOut;
-    uint16_t TFTPReopenDelay;
-} __packed t_PXENV_TFTP_READ_FILE;
-
-typedef struct s_PXENV_TFTP_GET_FSIZE {
-    pxenv_status_t Status;
-    in_addr_t ServerIPAddress;
-    in_addr_t GatewayIPAddress;
-    uint8_t FileName[128];
-    uint32_t FileSize;
-} __packed t_PXENV_TFTP_GET_FSIZE;
-
-typedef struct s_PXENV_UDP_OPEN {
-    pxenv_status_t status;
-    in_addr_t src_ip;
-} __packed t_PXENV_UDP_OPEN;
-
-typedef struct s_PXENV_UDP_CLOSE {
-    pxenv_status_t status;
-} __packed t_PXENV_UDP_CLOSE;
-
-typedef struct s_PXENV_UDP_WRITE {
-    pxenv_status_t status;
-    in_addr_t ip;
-    in_addr_t gw;
-    in_port_t src_port;
-    in_port_t dst_port;
-    uint16_t buffer_size;
-    segoff16_t buffer;
-} __packed t_PXENV_UDP_WRITE;
-
-typedef struct s_PXENV_UDP_READ {
-    pxenv_status_t status;
-    in_addr_t src_ip;
-    in_addr_t dest_ip;
-    in_port_t s_port;
-    in_port_t d_port;
-    uint16_t buffer_size;
-    segoff16_t buffer;
-} __packed t_PXENV_UDP_READ;
-
-typedef struct s_PXENV_UNDI_STARTUP {
-    pxenv_status_t Status;
-} __packed t_PXENV_UNDI_STARTUP;
-
-typedef struct s_PXENV_UNDI_CLEANUP {
-    pxenv_status_t Status;
-} __packed t_PXENV_UNDI_CLEANUP;
-
-typedef struct s_PXENV_UNDI_INITIALIZE {
-    pxenv_status_t Status;
-    void *ProtocolIni;
-    uint8_t reserved[8];
-} __packed t_PXENV_UNDI_INITIALIZE;
-
-#define MAXNUM_MCADDR 8
-typedef struct s_PXENV_UNDI_MCAST_ADDRESS {
-    uint16_t MCastAddrCount;
-    mac_addr_t McastAddr[MAXNUM_MCADDR];
-} __packed t_PXENV_UNDI_MCAST_ADDRESS;
-
-typedef struct s_PXENV_UNDI_RESET {
-    pxenv_status_t Status;
-    t_PXENV_UNDI_MCAST_ADDRESS R_Mcast_Buf;
-} __packed t_PXENV_UNDI_RESET;
-
-typedef struct s_PXENV_UNDI_SHUTDOWN {
-    pxenv_status_t Status;
-} __packed t_PXENV_UNDI_SHUTDOWN;
-
-typedef struct s_PXENV_UNDI_OPEN {
-    pxenv_status_t Status;
-    uint16_t OpenFlag;
-    uint16_t PktFilter;
-#define FLTR_DIRECTED 0x0001
-#define FLTR_BRDCST 0x0002
-#define FLTR_PRMSCS 0x0004
-#define FLTR_SRC_RTG 0x0008
-     t_PXENV_UNDI_MCAST_ADDRESS R_Mcast_Buf;
-} __packed t_PXENV_UNDI_OPEN;
-
-typedef struct s_PXENV_UNDI_CLOSE {
-    pxenv_status_t Status;
-} __packed t_PXENV_UNDI_CLOSE;
-
-typedef struct s_PXENV_UNDI_TRANSMIT {
-    pxenv_status_t Status;
-    uint8_t Protocol;
-#define P_UNKNOWN 0
-#define P_IP 1
-#define P_ARP 2
-#define P_RARP 3
-    uint8_t XmitFlag;
-#define XMT_DESTADDR 0x0000
-#define XMT_BROADCAST 0x0001
-    segoff16_t DestAddr;
-    segoff16_t TBD;
-    uint32_t Reserved[2];
-} __packed t_PXENV_UNDI_TRANSMIT;
-#define MAX_DATA_BLKS 8
-typedef struct s_PXENV_UNDI_TBD {
-    uint16_t ImmedLength;
-    segoff16_t Xmit;
-    uint16_t DataBlkCount;
-    struct DataBlk {
-	uint8_t TDPtrType;
-	uint8_t TDRsvdByte;
-	uint16_t TDDataLen;
-	segoff16_t TDDataPtr;
-    } DataBlock[MAX_DATA_BLKS];
-} __packed t_PXENV_UNDI_TBD;
-
-typedef struct s_PXENV_UNDI_SET_MCAST_ADDRESS {
-    pxenv_status_t Status;
-     t_PXENV_UNDI_MCAST_ADDRESS R_Mcast_Buf;
-} __packed t_PXENV_UNDI_SET_MCAST_ADDR;
-
-typedef struct s_PXENV_UNDI_SET_STATION_ADDRESS {
-    pxenv_status_t Status;
-    mac_addr_t StationAddress;
-} __packed t_PXENV_UNDI_SET_STATION_ADDR;
-
-typedef struct s_PXENV_UNDI_SET_PACKET_FILTER {
-    pxenv_status_t Status;
-    uint8_t filter;
-} __packed t_PXENV_UNDI_SET_PACKET_FILTER;
-
-typedef struct s_PXENV_UNDI_GET_INFORMATION {
-    pxenv_status_t Status;
-    uint16_t BaseIo;
-    uint16_t IntNumber;
-    uint16_t MaxTranUnit;
-    uint16_t HwType;
-#define ETHER_TYPE 1
-#define EXP_ETHER_TYPE 2
-#define IEEE_TYPE 6
-#define ARCNET_TYPE 7
-    uint16_t HwAddrLen;
-    mac_addr_t CurrentNodeAddress;
-    mac_addr_t PermNodeAddress;
-    uint16_t ROMAddress;
-    uint16_t RxBufCt;
-    uint16_t TxBufCt;
-} __packed t_PXENV_UNDI_GET_INFORMATION;
-
-typedef struct s_PXENV_UNDI_GET_STATISTICS {
-    pxenv_status_t Status;
-    uint32_t XmtGoodFrames;
-    uint32_t RcvGoodFrames;
-    uint32_t RcvCRCErrors;
-    uint32_t RcvResourceErrors;
-} __packed t_PXENV_UNDI_GET_STATISTICS;
-
-typedef struct s_PXENV_UNDI_CLEAR_STATISTICS {
-    pxenv_status_t Status;
-} __packed t_PXENV_UNDI_CLEAR_STATISTICS;
-
-typedef struct s_PXENV_UNDI_INITIATE_DIAGS {
-    pxenv_status_t Status;
-} __packed t_PXENV_UNDI_INITIATE_DIAGS;
-
-typedef struct s_PXENV_UNDI_FORCE_INTERRUPT {
-    pxenv_status_t Status;
-} __packed t_PXENV_UNDI_FORCE_INTERRUPT;
-
-typedef struct s_PXENV_UNDI_GET_MCAST_ADDRESS {
-    pxenv_status_t Status;
-    in_addr_t InetAddr;
-    mac_addr_t MediaAddr;
-} __packed t_PXENV_UNDI_GET_MCAST_ADDR;
-
-typedef struct s_PXENV_UNDI_GET_NIC_TYPE {
-    pxenv_status_t Status;
-    uint8_t NicType;
-#define PCI_NIC 2
-#define PnP_NIC 3
-#define CardBus_NIC 4
-    union {
-	struct {
-	    uint16_t Vendor_ID;
-	    uint16_t Dev_ID;
-	    uint8_t Base_Class;
-	    uint8_t Sub_Class;
-	    uint8_t Prog_Intf;
-	    uint8_t Rev;
-	    uint16_t BusDevFunc;
-	    uint16_t SubVendor_ID;
-	    uint16_t SubDevice_ID;
-	} pci, cardbus;
-	struct {
-	    uint32_t EISA_Dev_ID;
-	    uint8_t Base_Class;
-	    uint8_t Sub_Class;
-	    uint8_t Prog_Intf;
-	    uint16_t CardSelNum;
-	} __packed pnp;
-    } __packed info;
-} __packed t_PXENV_UNDI_GET_NIC_TYPE;
-
-typedef struct s_PXENV_UNDI_GET_IFACE_INFO {
-    pxenv_status_t Status;
-    uint8_t IfaceType[16];
-    uint32_t LinkSpeed;
-    uint32_t ServiceFlags;
-    uint32_t Reserved[4];
-} __packed t_PXENV_UNDI_GET_NDIS_INFO;
-
-typedef struct s_PXENV_UNDI_GET_STATE {
-#define PXE_UNDI_GET_STATE_STARTED 1
-#define PXE_UNDI_GET_STATE_INITIALIZED 2
-#define PXE_UNDI_GET_STATE_OPENED 3
-    pxenv_status_t Status;
-    uint8_t UNDIstate;
-} __packed t_PXENV_UNDI_GET_STATE;
-
-typedef struct s_PXENV_UNDI_ISR {
-    pxenv_status_t Status;
-    uint16_t FuncFlag;
-    uint16_t BufferLength;
-    uint16_t FrameLength;
-    uint16_t FrameHeaderLength;
-    segoff16_t Frame;
-    uint8_t ProtType;
-    uint8_t PktType;
-} __packed t_PXENV_UNDI_ISR;
-#define PXENV_UNDI_ISR_IN_START 1
-#define PXENV_UNDI_ISR_IN_PROCESS 2
-#define PXENV_UNDI_ISR_IN_GET_NEXT 3
-/* One of these will be returned for
-   PXENV_UNDI_ISR_IN_START */
-#define PXENV_UNDI_ISR_OUT_OURS 0
-#define PXENV_UNDI_USR_OUT_NOT_OURS 1
-/* One of these will be returned for
-   PXENV_UNDI_ISR_IN_PROCESS and
-   PXENV_UNDI_ISR_IN_GET_NEXT */
-#define PXENV_UNDI_ISR_OUT_DONE 0
-#define PXENV_UNDI_ISR_OUT_TRANSMIT 2
-#define PXENV_UNDI_ISR_OUT_RECEIVE 3
-#define PXENV_UNDI_ISR_OUT_BUSY 4
-
-/* Function numbers and error codes */
-
-#define PXENV_TFTP_OPEN			0x0020
-#define PXENV_TFTP_CLOSE		0x0021
-#define PXENV_TFTP_READ			0x0022
-#define PXENV_TFTP_READ_FILE		0x0023
-#define PXENV_TFTP_READ_FILE_PMODE	0x0024
-#define PXENV_TFTP_GET_FSIZE		0x0025
-
-#define PXENV_UDP_OPEN			0x0030
-#define PXENV_UDP_CLOSE			0x0031
-#define PXENV_UDP_READ			0x0032
-#define PXENV_UDP_WRITE			0x0033
-
-#define PXENV_START_UNDI		0x0000
-#define PXENV_UNDI_STARTUP		0x0001
-#define PXENV_UNDI_CLEANUP		0x0002
-#define PXENV_UNDI_INITIALIZE		0x0003
-#define PXENV_UNDI_RESET_NIC		0x0004
-#define PXENV_UNDI_SHUTDOWN		0x0005
-#define PXENV_UNDI_OPEN			0x0006
-#define PXENV_UNDI_CLOSE		0x0007
-#define PXENV_UNDI_TRANSMIT		0x0008
-#define PXENV_UNDI_SET_MCAST_ADDR	0x0009
-#define PXENV_UNDI_SET_STATION_ADDR	0x000A
-#define PXENV_UNDI_SET_PACKET_FILTER	0x000B
-#define PXENV_UNDI_GET_INFORMATION	0x000C
-#define PXENV_UNDI_GET_STATISTICS	0x000D
-#define PXENV_UNDI_CLEAR_STATISTICS	0x000E
-#define PXENV_UNDI_INITIATE_DIAGS	0x000F
-#define PXENV_UNDI_FORCE_INTERRUPT	0x0010
-#define PXENV_UNDI_GET_MCAST_ADDR	0x0011
-#define PXENV_UNDI_GET_NIC_TYPE		0x0012
-#define PXENV_UNDI_GET_IFACE_INFO	0x0013
-#define PXENV_UNDI_ISR			0x0014
-#define	PXENV_STOP_UNDI			0x0015	/* Overlap...? */
-#define PXENV_UNDI_GET_STATE		0x0015	/* Overlap...? */
-
-#define PXENV_UNLOAD_STACK		0x0070
-#define PXENV_GET_CACHED_INFO		0x0071
-#define PXENV_RESTART_DHCP		0x0072
-#define PXENV_RESTART_TFTP		0x0073
-#define PXENV_MODE_SWITCH		0x0074
-#define PXENV_START_BASE		0x0075
-#define PXENV_STOP_BASE			0x0076
-
-#define PXENV_EXIT_SUCCESS 0x0000
-#define PXENV_EXIT_FAILURE 0x0001
-
-#define PXENV_STATUS_SUCCESS 0x00
-#define PXENV_STATUS_FAILURE 0x01
-#define PXENV_STATUS_BAD_FUNC 0x02
-#define PXENV_STATUS_UNSUPPORTED 0x03
-#define PXENV_STATUS_KEEP_UNDI 0x04
-#define PXENV_STATUS_KEEP_ALL 0x05
-#define PXENV_STATUS_OUT_OF_RESOURCES 0x06
-#define PXENV_STATUS_ARP_TIMEOUT 0x11
-#define PXENV_STATUS_UDP_CLOSED 0x18
-#define PXENV_STATUS_UDP_OPEN 0x19
-#define PXENV_STATUS_TFTP_CLOSED 0x1A
-#define PXENV_STATUS_TFTP_OPEN 0x1B
-#define PXENV_STATUS_MCOPY_PROBLEM 0x20
-#define PXENV_STATUS_BIS_INTEGRITY_FAILURE 0x21
-#define PXENV_STATUS_BIS_VALIDATE_FAILURE 0x22
-#define PXENV_STATUS_BIS_INIT_FAILURE 0x23
-#define PXENV_STATUS_BIS_SHUTDOWN_FAILURE 0x24
-#define PXENV_STATUS_BIS_GBOA_FAILURE 0x25
-#define PXENV_STATUS_BIS_FREE_FAILURE 0x26
-#define PXENV_STATUS_BIS_GSI_FAILURE 0x27
-#define PXENV_STATUS_BIS_BAD_CKSUM 0x28
-#define PXENV_STATUS_TFTP_CANNOT_ARP_ADDRESS 0x30
-#define PXENV_STATUS_TFTP_OPEN_TIMEOUT 0x32
-
-#define PXENV_STATUS_TFTP_UNKNOWN_OPCODE 0x33
-#define PXENV_STATUS_TFTP_READ_TIMEOUT 0x35
-#define PXENV_STATUS_TFTP_ERROR_OPCODE 0x36
-#define PXENV_STATUS_TFTP_CANNOT_OPEN_CONNECTION 0x38
-#define PXENV_STATUS_TFTP_CANNOT_READ_FROM_CONNECTION 0x39
-#define PXENV_STATUS_TFTP_TOO_MANY_PACKAGES 0x3A
-#define PXENV_STATUS_TFTP_FILE_NOT_FOUND 0x3B
-#define PXENV_STATUS_TFTP_ACCESS_VIOLATION 0x3C
-#define PXENV_STATUS_TFTP_NO_MCAST_ADDRESS 0x3D
-#define PXENV_STATUS_TFTP_NO_FILESIZE 0x3E
-#define PXENV_STATUS_TFTP_INVALID_PACKET_SIZE 0x3F
-#define PXENV_STATUS_DHCP_TIMEOUT 0x51
-#define PXENV_STATUS_DHCP_NO_IP_ADDRESS 0x52
-#define PXENV_STATUS_DHCP_NO_BOOTFILE_NAME 0x53
-#define PXENV_STATUS_DHCP_BAD_IP_ADDRESS 0x54
-#define PXENV_STATUS_UNDI_INVALID_FUNCTION 0x60
-#define PXENV_STATUS_UNDI_MEDIATEST_FAILED 0x61
-#define PXENV_STATUS_UNDI_CANNOT_INIT_NIC_FOR_MCAST 0x62
-#define PXENV_STATUS_UNDI_CANNOT_INITIALIZE_NIC 0x63
-#define PXENV_STATUS_UNDI_CANNOT_INITIALIZE_PHY 0x64
-#define PXENV_STATUS_UNDI_CANNOT_READ_CONFIG_DATA 0x65
-#define PXENV_STATUS_UNDI_CANNOT_READ_INIT_DATA 0x66
-#define PXENV_STATUS_UNDI_BAD_MAC_ADDRESS 0x67
-#define PXENV_STATUS_UNDI_BAD_EEPROM_CHECKSUM 0x68
-#define PXENV_STATUS_UNDI_ERROR_SETTING_ISR 0x69
-#define PXENV_STATUS_UNDI_INVALID_STATE 0x6A
-#define PXENV_STATUS_UNDI_TRANSMIT_ERROR 0x6B
-#define PXENV_STATUS_UNDI_INVALID_PARAMETER 0x6C
-#define PXENV_STATUS_BSTRAP_PROMPT_MENU 0x74
-#define PXENV_STATUS_BSTRAP_MCAST_ADDR 0x76
-#define PXENV_STATUS_BSTRAP_MISSING_LIST 0x77
-#define PXENV_STATUS_BSTRAP_NO_RESPONSE 0x78
-#define PXENV_STATUS_BSTRAP_FILE_TOO_BIG 0x79
-#define PXENV_STATUS_BINL_CANCELED_BY_KEYSTROKE 0xA0
-#define PXENV_STATUS_BINL_NO_PXE_SERVER 0xA1
-#define PXENV_STATUS_NOT_AVAILABLE_IN_PMODE 0xA2
-#define PXENV_STATUS_NOT_AVAILABLE_IN_RMODE 0xA3
-#define PXENV_STATUS_BUSD_DEVICE_NOT_SUPPORTED 0xB0
-#define PXENV_STATUS_LOADER_NO_FREE_BASE_MEMORY 0xC0
-#define PXENV_STATUS_LOADER_NO_BC_ROMID 0xC1
-#define PXENV_STATUS_LOADER_BAD_BC_ROMID 0xC2
-#define PXENV_STATUS_LOADER_BAD_BC_RUNTIME_IMAGE 0xC3
-#define PXENV_STATUS_LOADER_NO_UNDI_ROMID 0xC4
-#define PXENV_STATUS_LOADER_BAD_UNDI_ROMID 0xC5
-#define PXENV_STATUS_LOADER_BAD_UNDI_DRIVER_IMAGE 0xC6
-#define PXENV_STATUS_LOADER_NO_PXE_STRUCT 0xC8
-#define PXENV_STATUS_LOADER_NO_PXENV_STRUCT 0xC9
-#define PXENV_STATUS_LOADER_UNDI_START 0xCA
-#define PXENV_STATUS_LOADER_BC_START 0xCB
->>>>>>> b82686b5
 
 /* SYSLINUX-defined PXE utility functions */
 int pxe_get_cached_info(int level, void **buf, size_t *len);
