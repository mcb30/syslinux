Starting with 1.47, changes marked with SYSLINUX/PXELINUX/ISOLINUX
apply to that specific program only; other changes apply to all of
them.

<<<<<<< HEAD
Changes in 3.40:
	* New keywords allow the type of file to be specified in the
	  configuration file.
	* It is now supported to load a different configuration file
	  with the CONFIG keyword.
=======
Changes in 3.32:
	* MEMDISK: New "safeint" mode.
>>>>>>> f50f6ed1

Changes in 3.31:
	* The simple menu system (menu.c32 and vesamenu.c32) now
	  support loading more than one configuration file at a time,
	  using MENU INCLUDE or by specifying multiple filenames.
	* The MENU COLOR statement can now control the shadowing mode.

Changes in 3.30:
	* libcom32 extended to support graphics mode and graphical console.
	* vesamenu.c32, new graphical version of the Simple
	  Menu System, see README.menu.
	* New com32 modules by Erwan Velu do selection based on CPUID
	  or PCI devices present.
	* RPM spec: add syslinux-tftpboot module; move syslinux by
	  default to the /usr/share/syslinux directory.
	* RPM spec: extlinux is now a separate package.

Changes in 3.20:
	* EXTLINUX: New options --install (-i) and --update (-U), to
	  make it clear if a boot loader should be installed or
	  updated.  For now, defaults to --install for compatibility;
	  a future version will require one of these options.
	* New library functions to load and place files in memory.
	* mboot.c32 bug fixes.
	* Remove 8 MB kernel size restriction.
	* Add "klibc" target for building unix/syslinux and
	  extlinux/extlinux with klcc (klibc-1.4.27 or later.)
	* PXELINUX: Fail (and eventually reboot) if no configuration
	  file was found.
	* COM32 module by Erwan Velu to make decisions based on DMI
	  info.
	* Fix issue where going back and forth between menus a lot
	  would cause a hang.
	* ISOLINUX: Fix bug which made "cd boot sectors" not work.

Changes in 3.11:
	* MEMDISK: Fix bug by which accessing the real floppy disk
	  as B: in MS-DOS was broken.
	* Simple menu system: allow tweaking of the screen layout.
	* Simple menu system: better command-line editing, correctly
	  handle command lines above 256 characters.
	* PXELINUX: revert memory allocation change that caused
	  problems on some network cards.
	* MEMDISK: Try work around a bug on some BIOSes when no
	  physical floppy disk is present in the system.
	* Enable the 16550A FIFOs, if present, when doing serial
	  console.
	* New "totaltimeout" command establishes a timeout without
	  regard for any user input.
	* Simple menu system: timeout behaviour now more in line with
	  user expectations.
	* Simple menu system: "ontimeout" should now work correctly.

Changes in 3.10:
	* gcc 4.0.1 compilation fixes.
	* Add support for querying the PCI BIOS in libcom32
	  (used by ethersel et al.)
	* Fix PCI handing (ethersel etc) on several old chipsets (and
	  VMWare.)
	* Try to deal with systems with broken EBIOS.
	* New API call to do "localboot".
	* New API call to query features.
	* New API call to run kernel image, a lower-level call than
	  "run command".  See comboot.doc.
	* Fix for bug in EBIOS code discovered by Arwin Vosselman.
	* NOESCAPE security fix.
	* Comments are now recognized even without a space following #.
	* Fix incorrect handling of mixes of entries with and without
	  MENU PASSWD.
	* The idle API call now harmlessly returns failure if it is a
	  no-op.  That way the caller can decide whether or not to
	  bother invoking it again.
	* Temporarily disable the idle API call on PXELINUX, due to
	  some platforms on which the idle API call seems to hang; this
	  problem has not yet been debugged.
	* MEMDISK: the handling of DOSEMU-headered images was broken;
	  fix it.
	* EXTLINUX: symlinks are now supported.
	* Simple menu system: N and P now work correctly as hotkeys.
	* MEMDISK: more BIOS bug workarounds.

Changes in 3.09:
	* gcc4 compilation fix.
	* <BEL> (Ctrl-G) in message files now causes a beep.
	* Reduce the command line to 511 characters; 1023 caused
	  memory overflows.

Changes in 3.08:
	* SYSLINUX: Fix performance regression (-s mode always
	  enabled.)
	* Add API function for idle loop.
	* libutil: Add do_idle() function for idle loop, make
	  get_key() use it.
	* libutil: Add SHA-1 and base64 functions.
	* Simple menu system: add password support.
	* EXTLINUX: Sparse files now handled correctly.
	* EXTLINUX: Large directories now handled correctly.
	* ALL: At the prompt, Ctrl-X now forces text mode.
	* Fix configuration file parsing error, that could cause
	  hangs.
	* Rewritten advanced menuing system from Murali Ganapathy.
	* MEMDISK: New "bigraw" mode to work around certain broken
	  BIOS flash programs.
	* COM32 module to boot Multiboot systems, including Xen.  See
	  com32/modules/mboot.doc.
	* Max command line changed to 1023 characters.  Note that the
	  kernel proper still can only handle 255 characters without
	  patching, and COM16 binaries can only handle 125 characters.

Changes in 3.07:
	* Fix chainloading (chain.c32).
	* Fix zlib build problem.
	* Use a private copy of <linux/ext2_fs.h>.

Changes in 3.06:
	* Fix typo that caused the ramdisk to load in the wrong place.

Changes in 3.05:
	* New API function "shuffle and boot"; allows COM32 modules to
	  load or construct (almost) arbitrarily complex objects,
	  e.g. a kernel and its initrd/initramfs in pieces, and have
	  the API core reorganize memory for booting.  (A library API
	  for this function will be introduced in a later version.)
	* The initrd= option now supports multiple filenames separated
	  by commas.  This is mostly useful for initramfs, which can
	  be composed of multiple separate cpio or cpio.gz archives.
	  (Note: all files except the last one are zero-padded to a 4K
	  page boundary.  This should not affect initramfs.)
	* EXTLINUX: Fix API function 000Ah (get derivative-specific
	  info).
	* libcom32/ethersel: Support PCI Config Mechanism #2 on
	  machines still infested with that hideous old hack.
	* SYSLINUX: Fix directory-parsing bug.

Changes in 3.02:
	* SYSLINUX: The "unix" installer now sets the MS-DOS
	  attributes (hidden, system, readonly.)
	* COM32 library: build the .lnx (test modules for running
	  under Linux) as architecture native modules, in case
	  i386 devel libraries aren't installed.
	* EXTLINUX: Hack for systems which don't have BLKGETSIZE64
	  defined in the standard header files.
	* Simple menu system: minor aestetic improvements, and try to
	  work better over a serial console (speed, and readability on
	  monochrome terminal emulators.)
	* New CONSOLE directive to control output on the video console
	  (useful for dealing with some broken serial-forwarding
	  BIOSes.)
	* New com32 module "ethersel" for searching for an Ethernet
	  card and selecting the proper version of Etherboot.
	* EXTLINUX: Allow the user to override the detected geometry.
	  Add help.

Changes in 3.01:
	* EXTLINUX, SYSLINUX: Fix compile errors on some systems.
	* EXTLINUX: Default to zipdrive geometry (64 heads, 32
	  sectors) if no other geometry can be detected.

Changes in 3.00:
	* SYSLINUX: Support FAT32 and EDD.  As an unfortunate
	  consequence, LDLINUX.SYS is no longer an ordinary file; it
	  is block-mapped at install time, which means it can only be
	  written using the syslinux installers.
	* SYSLINUX: Reorganize the source code for the installers;
          each one of the installers (dos, win32, unix, mtools) is now
          built in its own subdirectory.  In particular, "mtools" is
	  the unprivileged installer which uses mtools; "unix" is the
	  privileged installer which uses system calls.
	* SYSLINUX: Completely rewritten DOS installer in C.
	* ALL: "label" statement information is now stored in a
	  compressed format, which means that a lot more labels are
	  permitted (500-1000 in a typical configuration, but depends
	  on the complexity.)
	* EXTLINUX: New derivative, which boots from an ext2/ext3
	  filesystem.
	* SYSLINUX: The DOS and Win32 installers can now optionally
	  write the boot sector to a file instead of the real boot
	  sector.  This is not supported in the Linux installers,
	  however.
	* ALL: New NOESCAPE command, disables the "hold down the Shift
	  key to display the prompt" behaviour.
	* New simple menu system, as an alternative to the advanced
	  menu system already present.  See README.menu for details.
	* PXELINUX: Filenames can now be prefixed with an IP address
	  or DNS name plus :: (e.g. 192.0.2.1::filename or
	  server.domain.com::filename), which downloads a file from an
	  alternate TFTP server, or just a :: (e.g. ::filename), which
	  suppresses the common pathname prefix.  See pxelinux.doc.
	* SYSLINUX: Add an -m option to the DOS and Win32 installers
	  to write an MBR and -a to mark the partition SYSLINUX is
	  being installed on active.
	* MEMDISK: Give a way to query the boot loader type while
	  running MEMDISK; see memdisk/memdisk.doc and
	  sample/mdiskchk.c.
	* mkdiskimage: substantially improved mkdiskimage which, among
	  other things, can now be used to initialize USB keys as
	  zipdrives; see README.usbkey for more information.

Changes in 2.13:
	* MEMDISK: Fix command-line parsing "brown paper bag" class
	  bug.
	* MEMDISK: Add "raw" mode to support the DOS boot disk from
	  WinME/XP, which seems to deliberately crash the system
	  when someone uses the "INT 15h mover" highmem API.
	* Make "make install" do something sane for the com32
	  development environment.
	* In the spec file, create a separate -devel RPM for the com32
	  development environment.

Changes in 2.12:
	* Simple C library, based on klibc, for writing COM32
	  programs.
	* Fix the handling of file length in loading of COM32
	  programs.
	* MEMDISK: Work around a linker bug by rearranging the code to
	  not use the linker for the 16-bit code.
	* SYSLINUX: If we're building on a machine without a Win32
	  (mingw) compiler, just skip building syslinux.exe.
	* ISOLINUX: Support non-mkisofs mastering programs, at least
	  as long as the image is single-session.  For best results,
	  ISOLINUX should be the only boot loader installed.
	* MEMDISK: Allow the user to specify that the simulated disk
	  should be write-protected.

Changes in 2.11:
	* ALL: Add an API call to get the configuration file name.
	* SYSLINUX: Fix bug in 2.10 that prevented it from working
	  correctly for a lot of people.
	* SYSLINUX: In the installer, make mtools a bit less fussy.
	* Make the menu system compile with newer gcc's.

Changes in 2.10:
	* MEMDISK: Handle images compressed with zip as well as with
	  gzip.  Some Windows-based image tools apparently generate
	  these kinds of images by default.  Patch by Patrick
	  LoPresti.
	* Major menu improvement from Murali Ganapathy.
	* ISOLINUX: Wonderfully sick and brilliant workaround for
	  severe bugs in certain Award BIOSes; from Knut Petersen.
	* SYSLINUX: Fix for the nomtools installed, from Frederic
	  Pasteleurs.
	* PXELINUX: Fix handling of IP numbers in the ranges
	  100-109 and 200-209.
	* ALL: New option "allowoptions" (defaults to 1), which
	  controls if options are allowed on the command line or not.
	* SYSLINUX: Support building under klibc (see the klibc
	  distribution for details.)

Changes in 2.09:
	* SYSLINUX: Remove residual setuid crap from
	  syslinux-nomtools.
	* Handle video pages correctly when using the API functions.
	* Handle compiling on an x86-64 platform correctly.
	* Menu system from Murali Krishnan Ganapathy; see the menu
	  directory for information.
	* COMBOOT: Allow COMBOOT programs to change screen text mode.
	* COMBOOT: Correct the documentation of how to detect
	  SYSLINUX from COMBOOT!!!!
	* COMBOOT: Fix "get key without echo" API function.
	* SYSLINUX: Fix bug that affected the API open function.
	* ALL: Improve the E820 memory parser, to work around some
	  buggy BIOSes.

Changes in 2.08:
	* Add new configuration command "ontimeout" to allow timeout
	  to have a different action than just pressing Enter.
	* Add new configuration command "onerror" to allow a custom
	  command to be executed in case the kernel image is not found.
	* Fix bugs in the COMBOOT/COM32 command-line parsing.  APPEND
	  now works with COMBOOT/COM32 images.
	* PXELINUX: Poll for ARP requests while sitting at the
	  prompt.  This makes some boot servers a lot less unhappy.
	* PXELINUX: Actually free sockets when we get a failure
	  (including file not found.)  This bug would cause us to run
	  out of sockets and thus "go deaf" after a while.
	* MEMDISK: Add an API to query for the existence of MEMDISK.
	* SYSLINUX: Fix loading boot sectors (.bs/.bss) from floppy
	  disk.
	* .c32 is now one of the extensions searched for
	  automatically.
	* PXELINUX: RFBG.exe seems to randomly overwrite memory
	  location 0x5700.  Thus, don't use it!
	* PXELINUX: Change pathname length max from 63 to 127; change
	  max vkernels from 128 to 64.
	* Support Ctrl-U -> kill entire command line input.
	* The "samples" directory contains a (barely at all tested)
	  chain loading example, chain.c32, which may be used to
	  chainload local floppy disks and hard disks.  Use with
	  "chain fdN" or "chain hdN [partition]"; N = 0 for the first
	  drive of each type.

Changes in 2.07:
	* MEMDISK: Workaround for BIOSes which go into a snit when
	  they get a RESET command for the floppy system when there is
	  no floppy in the system.
	* PXELINUX: Add "ipappend 2", which passes the hardware
	  address of the boot interface to the kernel as a
	  command-line option.
	* mkdiskimage: fix the generation of the end limit.
	* PXELINUX: Fix multiple bugs in chainloading of other NBPs.
	* MEMDISK: Fix bug that would occationally cause "ran out of
	  input data" when using compressed disk images.
	* SYSLINUX: Updates for the win32 installer (from Lars Munch.)
	* PXELINUX: PXELINUX-specific options are now recognized both
	  in a vendor-option-space (a.k.a. type 43 encapsulated) as
	  well as in a site-option-space (unencapsulated.)
	* COM32: Don't crash when DS != 0.
	* COMBOOT/COM32: Make file reading work correctly.  Thanks to
	  Phung Chi Kien for submitting a test program.

Changes in 2.06:
	* ALL: Fix problem that would occationally cause a
	  boot failure, depending on the length of the kernel.
	* ISOLINUX: Fix problem that would occationally cause a
	  boot failure, depending on the length of directories.
	* SYSLINUX: Win32 installer now flushes buffers.
	* ppmtolss16: Be fully compliant with the PNM spec;
	  actually process comments in the header and odd
	  alignments of the various parameters, as well as
	  "plain" (not raw) files and PBM and PGM files.
	* PXELINUX: Lower the default MTU to 1472 in order to deal
	  with systems with slightly nonstandard MTUs, and PXE
	  stacks which don't defragment correctly.  Unfortunately this
	  is very hard to test dynamically.

Changes in 2.05:
	* PXELINUX: Add a default query based on the hardware address
	  of the boot device.  This is in lower case hexadecimal form
	  separated by dashes and including the hardware type, for
	  example, the Ethernet (type 1) address 88:99:AA:BB:CC:DD
	  would query the file pxelinux.cfg/01-88-99-aa-bb-cc-dd.
        * PXELINUX: Fix bug involving non-IP-based config file names.
	* SYSLINUX: New installer for WinNT-based systems, from Lars
	  Munch.
	* MEMDISK: Fix handling of memory region overlap when
	  decompressing.  Thanks to Mikhail Kupchik for identifying
	  the problem.

Changes in 2.04:
	* ALL: Reclaim even more low memory by observing that
	  comboot_seg == real_mode_seg is perfectly fine, and by the
	  fact that the 1000h segment managed to get unused in all
	  derivatives...
	* PXELINUX: Attempt to negotiate full Ethernet-sized blocks
	  (1468 bytes) using the blksize option.
	* SYSLINUX: Resurrect the old no-mtools version of the
	  installer, although as a root-only tool.  Some distributors
	  have indicated that they need a small standalone installer.
	* MEMDISK: Fix a memory offset computation error when
	  installing compressed disks which generally would cause
	  1 MB of memory to be wasted.
	* MEMDISK: Fix installing the E820 memory map.  Calling
	  INT 15h AX=0E820h with MEMDISK 2.03 loaded would give a
	  completely corrupt memory map.
	* SYSLINUX: Make libsyslinux a dynamic library, so that it can
	  be updated separately from client programs.  The whole idea,
	  after all, is to enable alternate programs to become
	  syslinux installers.
	* Include an rpm spec file in the distribution, so rpmbuild
	  -ta works.

Changes in 2.03:
	* Actually support comment lines in the configuration file.
	* PXELINUX: Try to resolve some problems with stack switches.
	* PXELINUX: Handle PXE stacks with broken routing.
	  With these workarounds, the remote install PXE boot floppy
	  (rbfg.exe) from Argon Technologies should work correctly.
	* Fix problems with Perl scripts in UTF-8 locales.
	* You probably need NASM 0.98.34 or later to compile this
	  version.  0.98.36 is recommended.
	* MEMDISK: Now supports gzip compressed images.

Changes in 2.02:
	* SYSLINUX: Security flaws have been found in the SYSLINUX
	  installer when running setuid root.  Rewrite the SYSLINUX
	  installer so it uses mtools instead.  It therefore now
	  requires mtools (specifically mcopy and mattrib) to exist on
	  your system, but it will not require root privileges and
	  SHOULD NOT be setuid.

Changes in 2.01:
	* MEMDISK: Fix memory sizing bug when the ramdisk crosses the
	  16 MB boundary.
	* MEMDISK: Add a "pause" option to stop immediately before
	  booting, to read off the messages.
	* MEMDISK: Support disk images with DOSEMU headers.
	* Update the mkdiskimage script to handle newer mtools
	  versions, and be able to generate disk images with DOSEMU
	  headers (controlled by the -d option).
	* Fix the COM32 sample program.
	* PXELINUX, ISOLINUX: Fix some COMBOOT API calls.
	* PXELINUX: Doc fix.
	* Build SYSLINUX into a small library for encapsulation into
	  other programs (however, please keep in mind this is a GPL'd
	  library.)
	* SYSLINUX: Make installer work with "owner" in /etc/fstab.
	* SYSLINUX: Fix issue with working on nonpartitioned hard disk
	  devices.  THIS CONFIGURATION IS NOT RECOMMENDED.

Changes in 2.00:
	* ALL: Add support for "COM32" (32-bit COMBOOT) images.
	* ALL: Add an API for COMBOOT/COM32 images.  See comboot.doc
	  for details.  There is a C development environment for
	  COM32 being created; it should be ready at some point in
	  the future.
	* Fix mbr.asm so that it actually works.
	* SYSLINUX: The syslinux installer *SHOULD* now be safe to
	  run setuid root.
	* PXELINUX: Fix bug where PXELINUX would override random
	  chunks of the UNDI code segment!  Thanks to Kevin Tran for
	  finding this bug.
	* ISOLINUX: Fix a bug related to slashes in pathnames.
	* ISOLINUX: Fix a bug in handling initrds over 128 MB.
	* ALL: Make the <Ctrl-V> key print out the version; this is
	  to help debugging.
	* Add a small script, mkdiskimage, to create a DOS-formatted
	  hard disk image using mtools.  This may be useful in
	  conjunction with MEMDISK.
	* ISOLINUX: Search for a /boot/isolinux directory as well as
	  /isolinux.
	* ALL: Fix a bug related to very long configuration files.
	* PXELINUX: Work around a NASM bug which would result in no
	  delay before reset if an error occurs.

Changes in 1.76:
	* ISOLINUX: Remove code no longer used which caused hangs on
	  some Toshiba laptops.

Changes in 1.75:
	* ALL: NASM 0.98.32 or later is now required to build
	  SYSLINUX from sources.
	* SYSLINUX: put back in the workaround for the BIOS floppy
	  table.  This seems to be a requirement for "extended" floppy
	  formats to work correctly.
	* SYSLINUX: No longer warn if one is trying to boot on a 286
	  or older.  The above BIOS workaround no longer fits if the
	  requirement to use only 8086-compatible code in the early
	  boot is maintained.  It made sense in 1994, but in 2002 a
	  286 or older is a museum object.
	* SYSLINUX: Use a downright bizarre, stateful algorithm to try
	  to guess the maximum transfer size.  I am *hoping* this will
	  cut down on the number of systems for which -s is required
	  to work at any acceptable speed.
	* ISOLINUX: Add a few more workarounds for various broken El
	  Torito BIOSes.
	* Make sure .depend files aren't accidentally packed...
	* ALL: Fix bugs in the extension-detect code; this caused
	  files like COMBOOT images and CD boot sectors to be
	  mis-identified as Linux kernels and rejected.
	* ALL: Fix the return from COMBOOT.
	* ALL: Do some of the early groundwork for supporting DOS
	  system calls in COMBOOT.
	* Get rid of unnecessary "near" directives, making the code
	  bigger.
	* PXELINUX: Put the PXE stack back in the init state before
	  invoking a chain-loaded NBP.
	* PXELINUX: Actually found the combination of calls that
	  allows some (most?) PXE 2+ stacks to be unloaded from memory
	  properly.
	* PXELINUX: Add "keeppxe" command-line option to disable
	  the standard unloading of the PXE stack.

Changes in 1.74:
	* SYSLINUX: fix bug that would cause valid kernel images to be
	  labelled "invalid".

Changes in 1.73:
	* Work on removing gratuitous differences between modules.
	* Break up the source in common and module-specific files.
	* PXELINUX: Allow chaining of other PXE NBPs.
	* ISOLINUX: Allow loading "CD-ROM boot sectors".
	* ALL: generalize the definition of a boot sector/NBP.

Changes in 1.72:
	* PXELINUX, ISOLINUX: Fix bugs in the new core code.

Changes in 1.71:
	* Fix a "brown paper bag" class bug in the new core code.

Changes in 1.70:
	* Major code restructuring.
	* Relax the conventional memory limits somewhat.
	* MEMDISK: Set up the "version number string" pointer in the
	  header correctly.
        * SYSLINUX: Fix, again, "the bug that won't die": the use of
          the offset parameter with the SYSLINUX installer.
	* SYSLINUX: Fix possible superblock corruption problem in the
	  SYSLINUX installer.

Changes in 1.67:
	* Handle bug in the location of initrd.

Changes in 1.66:
	* MEMDISK: Make compile with newer versions of gcc.

Changes in 1.65:
	* ISOLINUX: Support booting disk image files (to boot DOS or
	  other non-Linux operating systems), *IF* the BIOS works
	  correctly; unfortunately many BIOSes apparently don't.
	* Support Linux boot protocol version 2.03 (explicitly
	  specify the initrd address limit.)
	* Handle small "pseudo-kernels"; images that use the Linux
	  kernel boot protocols but are less than 64K in size.
	* MEMDISK: New subsystem; this is a driver which allows
	  legacy OSes to boot using an in-memory simulated disk.
	  See memdisk/memdisk.doc for more info.
	* PXELINUX, ISOLINUX: Correctly handle files larger than 65535
	  blocks (32 MB for PXELINUX, 128 MB for ISOLINUX.)
	* PXELINUX: Make a best-effort attempt at freeing all memory
	  claimed.  From the looks of it, it will fail on most PXE
	  stacks.

Changes in 1.64:
	* Limited support for hardware flow control when using a
	  serial port console.
	* Support specifying the serial port I/O address explicitly.
	* Make DOS installer hopefully behave more nicely when used on
	  recent Windows versions.
	* Fix returning to text mode when a font has been specified.
	* Attempt to detect missing serial port hardware and disable
	  the serial port if there is nothing there.

Changes in 1.63:
	* Make the ppmtolss16 program handle color conversion more
	  correctly.
	* Clean up "make install" target, honour INSTALLROOT if it
	  exists.
	* SYSLINUX: Fix stack-smash bug identified by Steffen
	  Winterfeldt.
	* Hopefully fix return-to-text-mode on some graphics cards.
	* ISOLINUX: Bug workaround for Award BIOS 4.51, and perhaps
	  other buggy BIOSes as well.

Changes in 1.62:
	* PXELINUX: Allow the DHCP server to override the
	  configuration file name and pathname prefix, using
	  "site-specific" DHCP options.
	* PXELINUX: Documentation fixes.
	* PXELINUX: Fix the "ipappend" option; the last two values
	  were reversed vs. what the kernel expected.
	* Introduce a way to return to text mode once we are already
	  in graphics mode.  This may be useful for F-key help
	  screens.
	* Fix several bugs in the way return to text mode was handled.

Changes in 1.61:
	* ISOLINUX: Support full pathname searches.  Max length for a
	  pathname is 255 characters.  As a result, only 64 "label"
	  statements are supported in ISOLINUX.
	* PXELINUX: Max filename length extended to 63 characters.

Changes in 1.60:
	* Add support for graphical splash screens.
	* Add mode control characters, which allows you to control
	  message display output depending on output mode (text,
	  graphics, or serial port.)
	* ISOLINUX: New program, which boots Linux from a CD-ROM
	  without using floppy emulation mode.  See isolinux.doc for
	  more details.
	* PXELINUX: Don't search for boot sector file types, since
	  they don't work anyway.
	* SYSLINUX: Document the LOCK command for Win9x, and the error
	  dialog box for WinNT/2K.

Changes in 1.54:
	* PXELINUX: Fix code for finding !PXE from PXENV+.  This was
	  due to a spec bug; match the most recent spec since that
	  seems to be what implementations actually do.
	* SYSLINUX: Add some smarts to the boot sector, which
	  hopefully should reduce the number of systems which require
	  stupid mode ("syslinux -s").
	* PXELINUX: Document further some of the pathologies with old
	  PXE stacks.
	* When specifying a "default" command line, no longer
	  automatically appent "auto".  See the "DEFAULT" command in
	  syslinux.doc for more information.
	* PXELINUX: Clean up the allocation of local socket numbers.

Changes in 1.53:
	* PXELINUX: Rename pxelinux.bin to pxelinux.0, to match what
	  most PXE servers seem to expect.
	* PXELINUX: Update the DHCP/boot server setup documentation.
	* PXELINUX: Support new "localboot" option for "label"
	  sections.
	* PXELINUX: More robust parsing of DHCP/boot server packets.
	* PXELINUX: Include a small utility program "gethostip" to
	  compute hexadecimal IP addresses.

Changes in 1.52:
	* PXELINUX: Fix bugs introduced by new A20 code.  (SYSLINUX
	  has also been changed for code consistency reasons, but I'm
	  pretty sure the changes are don't care on SYSLINUX.)
	* Documentation updates.
	* PXELINUX: Add "ipappend" option to generate an ip= option to
	  the kernel.

Changes in 1.51:
	* PXELINUX: Not all PXE stacks fill in the IP address for a
	  type 3 cached info query.  Use a type 2 cached info query
	  for this information (only.)
	* Yet another attempt at A20 coding.  Now support BIOS call
	  15:2401 as well, and handle machines which always have A20
	  on separately.
	* Support memory detection using INT 15h, AX=0E820h.  BIOS
	  manufacturers have apparently gotten sloppy about keeping
	  INT 15h, AX=0E801h working properly.
	* Don't issue <CR><LF> onto the serial port when we're doing
	  screen wraparound.

Changes in 1.50:
	* Yet another A20-code update.  It seems some "legacy-free"
	  machines and embedded gear simply don't have a KBC to talk
	  to, and that waiting for one will wait forever.  Sigh.

Changes in 1.49:
	* SYSLINUX: Implement a hack for BIOS drivers which hog significant
	  chunks of low memory during boot.  (Note: PXELINUX already
	  had this modification.  SYSLINUX does still require that the
	  low 512K is available; PXELINUX requires 384K.  Machines
	  with a physical memory hole in the low 640K cannot boot
	  Linux no matter what.)  Depending what the reason is for the
	  memory hole, a new kernel (2.4.0-test3-pre3 or later) may be
	  required.
	* SYSLINUX: Default installer binary now compiled against
	  glibc 2.1.  If this is inappropriate for your system and you
	  still want to use the offical version of SYSLINUX, please
	  follow the instructions in "distrib.doc" to rebuild the
	  installer.
	* SYSLINUX: Linux installer program now supports -o <offset>
	  option which does a loopback mount with the
	  -o loop,offset=<> option.  Useful to run SYSLINUX on an
	  individual partition of a whole-harddisk image.
	* Include the source code to a Master Boot Record (MBR)
	  functionally equivalent to the one installed DOS except it
	  includes EBIOS support, and should be resistant to geometry
	  changes.  The MBR code is public domain.
	* PXELINUX: Fix "double p" bug: if the tftp prefix was null,
	  all filenames would get a "p" preprended, e.g.
	  "ppxelinux.cfg" and "pvmlinux".

Changes in 1.48:
	* PXELINUX: Workaround for PXE ROMs based on the Intel PXE PDK
	  3.0 build 071 and earlier: missing !PXE structure pointer.
	* PXELINUX: Handle larger BOOTP/DHCP packages.
	* PXELINUX: The command line passing was broken; fix.
	* PXELINUX: Make COMBOOT images work.
	* PXELINUX: Documentation on how to make booting work using
	  the PDK 3.0-derived clients, which aren't so generous as to
	  allow booting with only "PXEClient" specified.

Changes in 1.47:
	* PXELINUX: RFC 1123 states that a TFTP implementation MUST
	  use adaptive timeout, "at least an exponential backoff of
          retransmission timeout is necessary."  Implement a very
	  simple exponential backoff for retransmits.
	* PXELINUX: Updated documentation, including pointer to new
	  TFTP server.
	* PXELINUX: When sending ERROR due to bad OACK, use the proper
	  destination port number (why are TFTP port numbers so odd?)
	* PXELINUX: If the boot dies in the middle somewhere,
	  eventually give up and reset the machine (unattended
	  operation.)

Changes in 1.46:
	* New program PXELINUX to do network booting using a
	  PXE-compliant (Pre-Execution Environment) network booting
	  PROM.  See pxelinux.doc for details.

Changes in 1.45:
	* Serial console support.  See syslinux.doc for details.

Changes in 1.44:
	* Change HIGHMEM_MAX to 38000000h to (hopefully) avoid the
	  kernel stepping on it; 3f000000h was apparently a higher
	  limit than the kernel used!

Changes in 1.43:
	* Add sys2ansi.pl script to display the contents of a
	  colorized SYSLINUX file.
	* Changed the io_delay once again, after a report that the
	  old delay port causes hangs on some systems.

Changes in 1.42:
	* Frob the "fast A20 gate" port as well as the keyboard
	  controller; will this help systems with problems?
	* Be even more paranoid about A20, unfortunately even this
	  seems to be not paranoid enough... what I don't understand
	  is that if there is hardware out there *this broken*, how
	  can it run Linux at all?  Report an error message rather
	  than hang forever if A20 is stuck.
	* Include some intermediate files in the distribution, plus
	  provide a "make installer" target for distributors to relink
	  the install programs only.  I would prefer the syslinux boot
	  loader proper to be "binary clean" for debuggablity -- use
	  "make clean ; make installer" to rebuild the installers only.

Changes in 1.41:
	* Don't get confused by directories, volume labels, or VFAT
	  long names.
	* Use INT 15h, AX=0E801h to query memory size before trying
	  INT 15h, AH=88h.  This not only provides more headroom
	  between the kernel and the initrd on large-memory machines,
	  but it appears some recent BIOSes actually have started
	  returning garbage for the AH=88h (older) call.
	* Trust high memory beyond the 15 MB mark if the user has
	  specified it, or if obtained with INT 15h, AH=0E801h (with
	  no memory holes above 1 MB.)

Changes in 1.40:
	* Increase A20M delay and put in a test to avoid problems on
	  certain IBM Thinkpads (thanks to Donnie Barnes of RedHat
	  for vital info on this one.)
	* Support COMBOOT style boot command images.
	* Support chain loading (foreign operating systems, e.g. DOS).
	* Include a new "copybs" DOS utility to copy a boot sector to
	  a file (under Linux, use "dd".)
	* Fix the DOS installer to work for disks over 32 MB.
	* SYSLINUX should now handle disks with more than 65536 tracks.

Changes in 1.37:
	* Fix a bug that caused "label" statements in syslinux.cfg to
	  not be handled properly.
	* Updated the documentation.  Among other things, we now allow
	  up to 128 "label" statements.

Changes in 1.36:
	* Fix for booting old (pre-initrd) kernels.
	* It seems at least some versions of OS/2 doesn't set up all
	  the fields in the superblock correctly.  Account for that.
	* Fix bug that caused boot failure when using the mem= option.

Changes in 1.35:
	* Loading from partitions now should work properly.  (Actually
	  tested, this time.  You should even be able to dd a floppy
	  to a partition and boot from it.)
	* Removed large workaround code for an alleged ancient BIOS
	  bug I have never actually seen.  The -s option should work
	  on those machines, anyway.
	* Support for simple keyboard remappings, same as used by
	  LILO (once again to support localization.)  The program
	  keytab-lilo.pl from the LILO distribution included to
	  generate such maps.
	* Added a "safe, slow and stupid" (-s) option to the
	  installers.  This option will lobotomize the boot sector to
	  hopefully work on even very buggy BIOSes.

Changes in 1.34:
	* Ability to load a VGA font on bootup (for localized Linux
	  distributions.)

Changes in 1.33:
	* Bug fix in the Linux installer.
	* Added a workaround for a bug in certain AMI/Intel BIOSes
	  when booting from CD-ROM.
	* Documentation changes.

Changes in 1.32:
	* FAT16 filesystems are now supported.

Changes in 1.31:
	* Now compiles under Linux, using NASM, rather than using
	  Turbo Assembler under DOS.  See http://www.cryogen.com/Nasm
	  for information about NASM.
	* Linux-hosted SYSLINUX installer, as well as a
	  rewritten DOS installer (now is written in assembler, so we
	  don't need Turbo C.)

Changes in 1.30:
	* Added support for loading bzImage and initrd loading, and made
	  SYSLINUX new-setup-code aware (SYSLINUX 1.30 id=0x31).
	* Added LILO-style kernel labels; see the LABEL and IMPLICIT
	  keywords in README file.
	* Added support for colorization of intro and help screens.
	* The vga= option is now handled correctly.
	* Massive rewrite of large chunks of the code in order to
	  support the first two new features.

Changes in 1.20:
	* Added simple online help at the "boot:" prompt.
	* Removed 2880K image as I no longer have access to such a
	  floppy drive.	 (Donations accepted!!)
	* Decided to distribute the source in a subdirectory rather
	  than in a nested zipfile.

Changes in 1.11:
	* Removed a sanity check which would cause booting to fail on
	  Phoenix BIOS version 4.03.  Apparently this BIOS is buggy.

Changes in 1.10:
	* Added configuration file SYSLINUX.CFG.  This file contains all
	  configurable options, and can be edited from any OS which can
	  access an MS-DOS filesystem; there is no longer a need to run
	  SYSLINUX.EXE except to write the boot sector.
	* Default command line now given by "default" line in config
	  file.
	* LINUXMSG.TXT and BOOTMSG.TXT hard-coded file names replaced by
	  "display" and "prompt" lines in config file.
	* LILO-style option appending now supported ("append" line in
	  config file).
	* Prompt timeout is now supported ("timeout" line in config
	  file).  The timeout is cancelled when anything is typed on the
	  command line.
	* Pressing <ESC> or <Ctrl-C> at the Loading... stage now aborts
	  the kernel loading in progress and returns the user to the
	  boot: prompt.
	* The installer now automatically sets the READONLY flag on
	  LDLINUX.SYS.
	* Added 2880K disk image.

Changes in 1.03:
	* Fixed bug that would prevent booting from double-density
	  floppies and other DOS filesystems with multiple sectors per
	  cluster.
	* Added 720K disk image.
	* Changed default kernel name on disk images to LINUX.

Changes in 1.02:
	* Fixed bug that would garble the command line on recent kernels
	  with more than 4 sectors of setup code (this wasn't really a
	  *bug*; rather, a kernel change broke the code.  Unfortunately
	  the Linux boot interface is still sorely undocumented).
	* Added BOOTMSG.TXT file support (message file which does not
	  force display of the boot prompt).

Changes in 1.01:
	* Fixed bug on some (most?) 386 BIOSes would require two boot
	  attempts.<|MERGE_RESOLUTION|>--- conflicted
+++ resolved
@@ -2,16 +2,14 @@
 apply to that specific program only; other changes apply to all of
 them.
 
-<<<<<<< HEAD
 Changes in 3.40:
 	* New keywords allow the type of file to be specified in the
 	  configuration file.
 	* It is now supported to load a different configuration file
 	  with the CONFIG keyword.
-=======
+
 Changes in 3.32:
 	* MEMDISK: New "safeint" mode.
->>>>>>> f50f6ed1
 
 Changes in 3.31:
 	* The simple menu system (menu.c32 and vesamenu.c32) now
