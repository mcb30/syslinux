Starting with 1.47, changes marked with SYSLINUX/PXELINUX/ISOLINUX
apply to that specific program only; other changes apply to all of
them.

<<<<<<< HEAD
Changes in 3.70:
	* PXELINUX: Support enhanced capabilities when running on top
	  of gPXE (http://www.etherboot.org/).  In particular, support
	  URL-style syntax for filenames, and any protocol that gPXE
	  supports (except, currently, iSCSI and AoE.)  This feature
	  is currently highly experimental.
	* Substantial infrastructure changes to support files whose
	  length aren't known at open time (typically network
	  connections.)  Please note that the semantics of some of the
	  comboot APIs have changed slightly; please see doc/comboot.doc.
	* PXELINUX: We no longer require a TFTP server which supports
	  the tsize option for all transfers.
	* PXELINUX: EXTREMELY EXPERIMENTAL: Support running on top of
	  the gPXE "PXEXT" PXE API extensions included with gPXE
	  0.9.4(?) or higher.  This allows booting over other
	  protocols than TFTP.
	* PXELINUX: Integrate with the gPXE source base; unified image
	  now included as "gpxelinux.0".
=======
Changes in 3.63:
	* Fix errors in the PCI and DMI detection modules (Erwan Velu,
	  Sebastian Herbszt).
	* Fix host dependencies and other issues in the build system.
	* PXELINUX: Allow class E addresses as unicast.
	* sdi.c32: module to load Microsoft System Deployment Images.
	  For additional information, please see:
	    http://msdn2.microsoft.com/en-us/library/ms838543.aspx
	* EXTLINUX: Correct reading directories with deleted entries.
	* Shuffle library: correct the handling of certain geometries
	  (an upward move with source material blocking the move); as
	  required by sdi.c32 but theoretically possible for other
	  formats as well.
	* Add "make netinstall" to install /tftpboot.
	* Fix some documentation files that didn't get moved/renamed.
>>>>>>> 0f356534

Changes in 3.62:
	* Clean up garbage after "aborted." message.
	* Clean up memdump.com filenames.
	* Support SHA256 and SHA512 encrypted passwords.
	* The shuffle library now can generate chained descriptors,
	  thus allowing pretty much arbitrarily complex memory maps.
	* Handle command lines up to 2047 characters, the current
	  Linux kernel limit.
	* vesamenu: support systems without linear framebuffer support
	  (sigh, what is this, 1993?) and 15-bit RGB modes.
	* Move the label storage (for the command-line interface) to
	  high memory, removing the size limit and freeing up 64K of
	  low memory.
	* Get rid of 4096-entry limit in the simple menu system.
	* New hierarchial submenu support: see MENU BEGIN, MENU END,
	  MENU GOTO in doc/menu.txt.
	* MENU QUIT allows creating a menu entry for returning to the
	  command line.
	* ISOLINUX: Work around bug in certain Adaptec BIOSes,
	  patch by Bruce Robson.
	* pngtopnm dependency removed from samples/ directory.
	* Text documentation files (in doc/) renamed *.doc -> *.txt.

Changes in 3.61:
	* EXTLINUX: fix crash when accessing an empty file.
	* elf.c32: If a PHDR segment is present, load it.
	* Fix SHA-1 and MD5 passwords.
	* ISOLINUX: fix booting when mastered without
	  mkisofs -boot-info-table (broken since 3.50, sigh...)
	* Handle BIOSes which emit multiple contiguous valid
	  memory regions in the e820 map.

Changes in 3.60:
	* Support for "auxilliary data vector", a small amount of
	  writable storage.  Currently only supported for EXTLINUX,
	  but the infrastructure is there for the other derivatives,
	  assuming a suitable storage location can be found.
	* EXTLINUX: boot-once support (--once, --clear-once, and
	  --reset-adv).
	* A command is now required to the EXTLINUX installer, i.e. at
	  least one of --install, --update, --once, --clear-once, or
	  --reset-adv.

Changes in 3.55:
	* PXELINUX: as per RFC 5071, PXELINUX no longer requires the
	  use of the magic cookie option (208) for unencapsulated
	  options.  Currently it does not require it for
	  vendor-encapsulated options (vendor-option-space) either,
	  but that MAY be reverted in the future if it causes
	  problems.
	* Documentation text files moved to a common "doc" directory;
	  man pages from the Debian project added to the "man"
	  directory.
	* Correct bug with self-overlapping memory areas when using
	  the shuffle interface.

Changes in 3.54:
	* Add "menu separator", "menu indent", "menu disabled"
	  (see README.menu).
	* vesamenu: fix handing of VESA modes with noncontiguous
	  memory buffers.  In particular, Qemu/KVM sets up such a mode
	  when Cirrus Logic emulation is enabled (which is the
	  default.)
	* Support for calling real mode functions using far calls,
	  with argument on the stack.  This was implemented to support
	  the BIOS BBS specification, but subsequent experiments show
	  that the at least one of the most common BIOS cores, Award,
	  passes the presence check but doesn't actually implement the
	  functionality.

Changes in 3.53:
	* Fix bugs related to the $PnP BIOS functionality on some
	  platforms.
	* PXELINUX: Fix the "naked" version of :: (suppress prefix.)
	* elf.c32: better error messages.
	* Faster operation under Intel VT virtualization.
	* PXELINUX: Fix DHCP bootfile option.
	* mkdiskimage: Support more than 1024 cylinders.
	* (Hopefully) fix installer on non-x86 platforms.
	* Fix shuffle_and_boot_rm, used by linux.c32.
	* Fix shuffle_and_boot_pm on 386/486.
	* ISOLINUX (at least): fix bss memory overwrite hang.
	* MBR: Fix booting from logical partitions.
	* Code cleanups.

Changes in 3.52:
	* Handle capitalized F-key commands in the menu system.
	* Fix padding error when loading multiple ramdisks.
	* Workaround for VMware crashing when trying to print a
	  message during early kernel boot (does not seem to work,
	  consider deleting.)
	* chain.c32: add the ability to search for a specific MBR
	  signature at runtime.
	* Fall back to the server identity option if the siaddr field
	  in the DHCP header isn't set.  This seems to match the
	  behaviour of most PXE stacks.
	* mkdiskimage: give the generated disk image an MBR signature.
	* MEMDISK: Fix failures on some BIOSes.
	* Simple menu system: new "MENU HIDDEN" option to not display
	  the menu unless the user presses a key.
	* Simple menu system: support MD5-encrypted passwords (modern
	  Unix standard style, with "$1$" prefixes.)
	* pcitest.c32: now functions as a full "lspci".  Thanks to
	  Erwan Velu for this work.
	* MEMDISK: Make EDD actually work.
	* ISOLINUX: Fix for certain broken CD-ROM BIOSes which
	  randomly corrupted register FS.
	* Simple menu system: fix memory overwrite bug that caused
	  some systems to lock up or behave weirdly.
	* Fix building on 64-bit systems without a 32-bit libc installed.

Changes in 3.51:
	* EXTLINUX: Fix failure to find the configuration file.

Changes in 3.50:
	* New keywords allow the type of file to be specified in the
	  configuration file.
	* It is now supported to load a different configuration file
	  with the CONFIG keyword.
	* Fix API call 0x0019 (Read Disk.)
	* MENU AUTOBOOT, MENU TABMSG, MENU PASSPROMPT allows
	  internationalization of menu messages.
	* A new feature, TEXT HELP, allows the administrator to set
	  a multi-line help message for individual selections.
	* Fix API call 0x0012 (Cleanup, shuffle and boot.)
	* New API call "Cleanup, shuffle and boot to flat protected mode"
	* New API call "Cleanup, shuffle and boot to real mode",
	  similar to API call 0x0012 but allows arbitrary register setting.
	* Introduce a library interface for loading arbitrary binary
	  formats with relatively easily understood code.  See
	  the elf.c32 module for an example on how to use it.
	* New module "elf.c32", to load a protected-mode ELF kernel.
	* MBR (old and new): Fix bug in CHS mode when LBA >
	  65535*sectors.
	* vesamenu: fix decoding of palettized PNG images.
	* Update the Linux kernel boot protocol.
	* PXELINUX: Press Ctrl-N at the boot prompt to read out the
	  network info.
	* Instead of the (non-existent) MAC, use the client identifier
	  for networks like Infiniband and Firewire/1394.
	* Add a new INCLUDE command to the core syslinux parser.
	* Allow binding help text to F11 and F12.
	* F-key help now available in the simple menu system.
	* Disabled the polling for ARP during idle.  It is simply too
	  slow on some (broken!) PXE stacks.
	* PXELINUX: also try to fetch the config file based on UUID.
	* SYSLINUX/EXTLINUX: New RAID mode (-r) which calls the BIOS
	  to load the next device (typically the next drive) on boot
	  failure.

Changes in 3.36:
	* MEMDISK: Disable EDD by default on floppy disks.  EDD can be
	  enabled with the "edd" option and disabled with "noedd".
	  This (hopefully) should make Ghost work again.
	* SYSLINUX: "unix" installer now uses Linux ioctls instead of
	  using libfat.
	* New MBR which can boot from logical partitions.
	* SYSLINUX: Fix bug in detecting special extensions which was
	  introduced in 3.35 :(
	* PXELINUX: Unbreak chainbooting FreeBSD (and possibly others.)

Changes in 3.35:
	* MEMDISK: New "safeint" mode.
	* MEMDISK: Be more compliant with the PnP BIOS spec.
	* MEMDISK: Turn on EDD support by default.
	* MEMDISK: Try to work on some machines on which it would not
	  work when there was no floppy drive in the system.
	* Simple menu system: fix serial console support (broken in
	  3.30).
	* SYSLINUX: Support subdirectories.  Like ISOLINUX, the
	  "current directory" is the directory in which syslinux.cfg
	  is found; this is searched for in the sequence
	  /boot/syslinux, /syslinux, /.  As a side benefit, label names
	  like "linux-2.6.18" and "linux-2.6.19" are now supported.

	  To install ldlinux.sys in a subdirectory, pass the -d
	  directory option to the SYSLINUX installer.

	  This work was sponsored by slax.org (thanks, Tomas!)
	* New API call: read disk.
	* Invoke ONERROR on initrd load failure.

Changes in 3.31:
	* The simple menu system (menu.c32 and vesamenu.c32) now
	  support loading more than one configuration file at a time,
	  using MENU INCLUDE or by specifying multiple filenames.
	* The MENU COLOR statement can now control the shadowing mode.

Changes in 3.30:
	* libcom32 extended to support graphics mode and graphical console.
	* vesamenu.c32, new graphical version of the Simple
	  Menu System, see README.menu.
	* New com32 modules by Erwan Velu do selection based on CPUID
	  or PCI devices present.
	* RPM spec: add syslinux-tftpboot module; move syslinux by
	  default to the /usr/share/syslinux directory.
	* RPM spec: extlinux is now a separate package.

Changes in 3.20:
	* EXTLINUX: New options --install (-i) and --update (-U), to
	  make it clear if a boot loader should be installed or
	  updated.  For now, defaults to --install for compatibility;
	  a future version will require one of these options.
	* New library functions to load and place files in memory.
	* mboot.c32 bug fixes.
	* Remove 8 MB kernel size restriction.
	* Add "klibc" target for building unix/syslinux and
	  extlinux/extlinux with klcc (klibc-1.4.27 or later.)
	* PXELINUX: Fail (and eventually reboot) if no configuration
	  file was found.
	* COM32 module by Erwan Velu to make decisions based on DMI
	  info.
	* Fix issue where going back and forth between menus a lot
	  would cause a hang.
	* ISOLINUX: Fix bug which made "cd boot sectors" not work.

Changes in 3.11:
	* MEMDISK: Fix bug by which accessing the real floppy disk
	  as B: in MS-DOS was broken.
	* Simple menu system: allow tweaking of the screen layout.
	* Simple menu system: better command-line editing, correctly
	  handle command lines above 256 characters.
	* PXELINUX: revert memory allocation change that caused
	  problems on some network cards.
	* MEMDISK: Try work around a bug on some BIOSes when no
	  physical floppy disk is present in the system.
	* Enable the 16550A FIFOs, if present, when doing serial
	  console.
	* New "totaltimeout" command establishes a timeout without
	  regard for any user input.
	* Simple menu system: timeout behaviour now more in line with
	  user expectations.
	* Simple menu system: "ontimeout" should now work correctly.

Changes in 3.10:
	* gcc 4.0.1 compilation fixes.
	* Add support for querying the PCI BIOS in libcom32
	  (used by ethersel et al.)
	* Fix PCI handing (ethersel etc) on several old chipsets (and
	  VMWare.)
	* Try to deal with systems with broken EBIOS.
	* New API call to do "localboot".
	* New API call to query features.
	* New API call to run kernel image, a lower-level call than
	  "run command".  See comboot.doc.
	* Fix for bug in EBIOS code discovered by Arwin Vosselman.
	* NOESCAPE security fix.
	* Comments are now recognized even without a space following #.
	* Fix incorrect handling of mixes of entries with and without
	  MENU PASSWD.
	* The idle API call now harmlessly returns failure if it is a
	  no-op.  That way the caller can decide whether or not to
	  bother invoking it again.
	* Temporarily disable the idle API call on PXELINUX, due to
	  some platforms on which the idle API call seems to hang; this
	  problem has not yet been debugged.
	* MEMDISK: the handling of DOSEMU-headered images was broken;
	  fix it.
	* EXTLINUX: symlinks are now supported.
	* Simple menu system: N and P now work correctly as hotkeys.
	* MEMDISK: more BIOS bug workarounds.

Changes in 3.09:
	* gcc4 compilation fix.
	* <BEL> (Ctrl-G) in message files now causes a beep.
	* Reduce the command line to 511 characters; 1023 caused
	  memory overflows.

Changes in 3.08:
	* SYSLINUX: Fix performance regression (-s mode always
	  enabled.)
	* Add API function for idle loop.
	* libutil: Add do_idle() function for idle loop, make
	  get_key() use it.
	* libutil: Add SHA-1 and base64 functions.
	* Simple menu system: add password support.
	* EXTLINUX: Sparse files now handled correctly.
	* EXTLINUX: Large directories now handled correctly.
	* ALL: At the prompt, Ctrl-X now forces text mode.
	* Fix configuration file parsing error, that could cause
	  hangs.
	* Rewritten advanced menuing system from Murali Ganapathy.
	* MEMDISK: New "bigraw" mode to work around certain broken
	  BIOS flash programs.
	* COM32 module to boot Multiboot systems, including Xen.  See
	  com32/modules/mboot.doc.
	* Max command line changed to 1023 characters.  Note that the
	  kernel proper still can only handle 255 characters without
	  patching, and COM16 binaries can only handle 125 characters.

Changes in 3.07:
	* Fix chainloading (chain.c32).
	* Fix zlib build problem.
	* Use a private copy of <linux/ext2_fs.h>.

Changes in 3.06:
	* Fix typo that caused the ramdisk to load in the wrong place.

Changes in 3.05:
	* New API function "shuffle and boot"; allows COM32 modules to
	  load or construct (almost) arbitrarily complex objects,
	  e.g. a kernel and its initrd/initramfs in pieces, and have
	  the API core reorganize memory for booting.  (A library API
	  for this function will be introduced in a later version.)
	* The initrd= option now supports multiple filenames separated
	  by commas.  This is mostly useful for initramfs, which can
	  be composed of multiple separate cpio or cpio.gz archives.
	  (Note: all files except the last one are zero-padded to a 4K
	  page boundary.  This should not affect initramfs.)
	* EXTLINUX: Fix API function 000Ah (get derivative-specific
	  info).
	* libcom32/ethersel: Support PCI Config Mechanism #2 on
	  machines still infested with that hideous old hack.
	* SYSLINUX: Fix directory-parsing bug.

Changes in 3.02:
	* SYSLINUX: The "unix" installer now sets the MS-DOS
	  attributes (hidden, system, readonly.)
	* COM32 library: build the .lnx (test modules for running
	  under Linux) as architecture native modules, in case
	  i386 devel libraries aren't installed.
	* EXTLINUX: Hack for systems which don't have BLKGETSIZE64
	  defined in the standard header files.
	* Simple menu system: minor aestetic improvements, and try to
	  work better over a serial console (speed, and readability on
	  monochrome terminal emulators.)
	* New CONSOLE directive to control output on the video console
	  (useful for dealing with some broken serial-forwarding
	  BIOSes.)
	* New com32 module "ethersel" for searching for an Ethernet
	  card and selecting the proper version of Etherboot.
	* EXTLINUX: Allow the user to override the detected geometry.
	  Add help.

Changes in 3.01:
	* EXTLINUX, SYSLINUX: Fix compile errors on some systems.
	* EXTLINUX: Default to zipdrive geometry (64 heads, 32
	  sectors) if no other geometry can be detected.

Changes in 3.00:
	* SYSLINUX: Support FAT32 and EDD.  As an unfortunate
	  consequence, LDLINUX.SYS is no longer an ordinary file; it
	  is block-mapped at install time, which means it can only be
	  written using the syslinux installers.
	* SYSLINUX: Reorganize the source code for the installers;
          each one of the installers (dos, win32, unix, mtools) is now
          built in its own subdirectory.  In particular, "mtools" is
	  the unprivileged installer which uses mtools; "unix" is the
	  privileged installer which uses system calls.
	* SYSLINUX: Completely rewritten DOS installer in C.
	* ALL: "label" statement information is now stored in a
	  compressed format, which means that a lot more labels are
	  permitted (500-1000 in a typical configuration, but depends
	  on the complexity.)
	* EXTLINUX: New derivative, which boots from an ext2/ext3
	  filesystem.
	* SYSLINUX: The DOS and Win32 installers can now optionally
	  write the boot sector to a file instead of the real boot
	  sector.  This is not supported in the Linux installers,
	  however.
	* ALL: New NOESCAPE command, disables the "hold down the Shift
	  key to display the prompt" behaviour.
	* New simple menu system, as an alternative to the advanced
	  menu system already present.  See README.menu for details.
	* PXELINUX: Filenames can now be prefixed with an IP address
	  or DNS name plus :: (e.g. 192.0.2.1::filename or
	  server.domain.com::filename), which downloads a file from an
	  alternate TFTP server, or just a :: (e.g. ::filename), which
	  suppresses the common pathname prefix.  See pxelinux.doc.
	* SYSLINUX: Add an -m option to the DOS and Win32 installers
	  to write an MBR and -a to mark the partition SYSLINUX is
	  being installed on active.
	* MEMDISK: Give a way to query the boot loader type while
	  running MEMDISK; see memdisk/memdisk.doc and
	  sample/mdiskchk.c.
	* mkdiskimage: substantially improved mkdiskimage which, among
	  other things, can now be used to initialize USB keys as
	  zipdrives; see README.usbkey for more information.

Changes in 2.13:
	* MEMDISK: Fix command-line parsing "brown paper bag" class
	  bug.
	* MEMDISK: Add "raw" mode to support the DOS boot disk from
	  WinME/XP, which seems to deliberately crash the system
	  when someone uses the "INT 15h mover" highmem API.
	* Make "make install" do something sane for the com32
	  development environment.
	* In the spec file, create a separate -devel RPM for the com32
	  development environment.

Changes in 2.12:
	* Simple C library, based on klibc, for writing COM32
	  programs.
	* Fix the handling of file length in loading of COM32
	  programs.
	* MEMDISK: Work around a linker bug by rearranging the code to
	  not use the linker for the 16-bit code.
	* SYSLINUX: If we're building on a machine without a Win32
	  (mingw) compiler, just skip building syslinux.exe.
	* ISOLINUX: Support non-mkisofs mastering programs, at least
	  as long as the image is single-session.  For best results,
	  ISOLINUX should be the only boot loader installed.
	* MEMDISK: Allow the user to specify that the simulated disk
	  should be write-protected.

Changes in 2.11:
	* ALL: Add an API call to get the configuration file name.
	* SYSLINUX: Fix bug in 2.10 that prevented it from working
	  correctly for a lot of people.
	* SYSLINUX: In the installer, make mtools a bit less fussy.
	* Make the menu system compile with newer gcc's.

Changes in 2.10:
	* MEMDISK: Handle images compressed with zip as well as with
	  gzip.  Some Windows-based image tools apparently generate
	  these kinds of images by default.  Patch by Patrick
	  LoPresti.
	* Major menu improvement from Murali Ganapathy.
	* ISOLINUX: Wonderfully sick and brilliant workaround for
	  severe bugs in certain Award BIOSes; from Knut Petersen.
	* SYSLINUX: Fix for the nomtools installed, from Frederic
	  Pasteleurs.
	* PXELINUX: Fix handling of IP numbers in the ranges
	  100-109 and 200-209.
	* ALL: New option "allowoptions" (defaults to 1), which
	  controls if options are allowed on the command line or not.
	* SYSLINUX: Support building under klibc (see the klibc
	  distribution for details.)

Changes in 2.09:
	* SYSLINUX: Remove residual setuid crap from
	  syslinux-nomtools.
	* Handle video pages correctly when using the API functions.
	* Handle compiling on an x86-64 platform correctly.
	* Menu system from Murali Krishnan Ganapathy; see the menu
	  directory for information.
	* COMBOOT: Allow COMBOOT programs to change screen text mode.
	* COMBOOT: Correct the documentation of how to detect
	  SYSLINUX from COMBOOT!!!!
	* COMBOOT: Fix "get key without echo" API function.
	* SYSLINUX: Fix bug that affected the API open function.
	* ALL: Improve the E820 memory parser, to work around some
	  buggy BIOSes.

Changes in 2.08:
	* Add new configuration command "ontimeout" to allow timeout
	  to have a different action than just pressing Enter.
	* Add new configuration command "onerror" to allow a custom
	  command to be executed in case the kernel image is not found.
	* Fix bugs in the COMBOOT/COM32 command-line parsing.  APPEND
	  now works with COMBOOT/COM32 images.
	* PXELINUX: Poll for ARP requests while sitting at the
	  prompt.  This makes some boot servers a lot less unhappy.
	* PXELINUX: Actually free sockets when we get a failure
	  (including file not found.)  This bug would cause us to run
	  out of sockets and thus "go deaf" after a while.
	* MEMDISK: Add an API to query for the existence of MEMDISK.
	* SYSLINUX: Fix loading boot sectors (.bs/.bss) from floppy
	  disk.
	* .c32 is now one of the extensions searched for
	  automatically.
	* PXELINUX: RFBG.exe seems to randomly overwrite memory
	  location 0x5700.  Thus, don't use it!
	* PXELINUX: Change pathname length max from 63 to 127; change
	  max vkernels from 128 to 64.
	* Support Ctrl-U -> kill entire command line input.
	* The "samples" directory contains a (barely at all tested)
	  chain loading example, chain.c32, which may be used to
	  chainload local floppy disks and hard disks.  Use with
	  "chain fdN" or "chain hdN [partition]"; N = 0 for the first
	  drive of each type.

Changes in 2.07:
	* MEMDISK: Workaround for BIOSes which go into a snit when
	  they get a RESET command for the floppy system when there is
	  no floppy in the system.
	* PXELINUX: Add "ipappend 2", which passes the hardware
	  address of the boot interface to the kernel as a
	  command-line option.
	* mkdiskimage: fix the generation of the end limit.
	* PXELINUX: Fix multiple bugs in chainloading of other NBPs.
	* MEMDISK: Fix bug that would occationally cause "ran out of
	  input data" when using compressed disk images.
	* SYSLINUX: Updates for the win32 installer (from Lars Munch.)
	* PXELINUX: PXELINUX-specific options are now recognized both
	  in a vendor-option-space (a.k.a. type 43 encapsulated) as
	  well as in a site-option-space (unencapsulated.)
	* COM32: Don't crash when DS != 0.
	* COMBOOT/COM32: Make file reading work correctly.  Thanks to
	  Phung Chi Kien for submitting a test program.

Changes in 2.06:
	* ALL: Fix problem that would occationally cause a
	  boot failure, depending on the length of the kernel.
	* ISOLINUX: Fix problem that would occationally cause a
	  boot failure, depending on the length of directories.
	* SYSLINUX: Win32 installer now flushes buffers.
	* ppmtolss16: Be fully compliant with the PNM spec;
	  actually process comments in the header and odd
	  alignments of the various parameters, as well as
	  "plain" (not raw) files and PBM and PGM files.
	* PXELINUX: Lower the default MTU to 1472 in order to deal
	  with systems with slightly nonstandard MTUs, and PXE
	  stacks which don't defragment correctly.  Unfortunately this
	  is very hard to test dynamically.

Changes in 2.05:
	* PXELINUX: Add a default query based on the hardware address
	  of the boot device.  This is in lower case hexadecimal form
	  separated by dashes and including the hardware type, for
	  example, the Ethernet (type 1) address 88:99:AA:BB:CC:DD
	  would query the file pxelinux.cfg/01-88-99-aa-bb-cc-dd.
        * PXELINUX: Fix bug involving non-IP-based config file names.
	* SYSLINUX: New installer for WinNT-based systems, from Lars
	  Munch.
	* MEMDISK: Fix handling of memory region overlap when
	  decompressing.  Thanks to Mikhail Kupchik for identifying
	  the problem.

Changes in 2.04:
	* ALL: Reclaim even more low memory by observing that
	  comboot_seg == real_mode_seg is perfectly fine, and by the
	  fact that the 1000h segment managed to get unused in all
	  derivatives...
	* PXELINUX: Attempt to negotiate full Ethernet-sized blocks
	  (1468 bytes) using the blksize option.
	* SYSLINUX: Resurrect the old no-mtools version of the
	  installer, although as a root-only tool.  Some distributors
	  have indicated that they need a small standalone installer.
	* MEMDISK: Fix a memory offset computation error when
	  installing compressed disks which generally would cause
	  1 MB of memory to be wasted.
	* MEMDISK: Fix installing the E820 memory map.  Calling
	  INT 15h AX=0E820h with MEMDISK 2.03 loaded would give a
	  completely corrupt memory map.
	* SYSLINUX: Make libsyslinux a dynamic library, so that it can
	  be updated separately from client programs.  The whole idea,
	  after all, is to enable alternate programs to become
	  syslinux installers.
	* Include an rpm spec file in the distribution, so rpmbuild
	  -ta works.

Changes in 2.03:
	* Actually support comment lines in the configuration file.
	* PXELINUX: Try to resolve some problems with stack switches.
	* PXELINUX: Handle PXE stacks with broken routing.
	  With these workarounds, the remote install PXE boot floppy
	  (rbfg.exe) from Argon Technologies should work correctly.
	* Fix problems with Perl scripts in UTF-8 locales.
	* You probably need NASM 0.98.34 or later to compile this
	  version.  0.98.36 is recommended.
	* MEMDISK: Now supports gzip compressed images.

Changes in 2.02:
	* SYSLINUX: Security flaws have been found in the SYSLINUX
	  installer when running setuid root.  Rewrite the SYSLINUX
	  installer so it uses mtools instead.  It therefore now
	  requires mtools (specifically mcopy and mattrib) to exist on
	  your system, but it will not require root privileges and
	  SHOULD NOT be setuid.

Changes in 2.01:
	* MEMDISK: Fix memory sizing bug when the ramdisk crosses the
	  16 MB boundary.
	* MEMDISK: Add a "pause" option to stop immediately before
	  booting, to read off the messages.
	* MEMDISK: Support disk images with DOSEMU headers.
	* Update the mkdiskimage script to handle newer mtools
	  versions, and be able to generate disk images with DOSEMU
	  headers (controlled by the -d option).
	* Fix the COM32 sample program.
	* PXELINUX, ISOLINUX: Fix some COMBOOT API calls.
	* PXELINUX: Doc fix.
	* Build SYSLINUX into a small library for encapsulation into
	  other programs (however, please keep in mind this is a GPL'd
	  library.)
	* SYSLINUX: Make installer work with "owner" in /etc/fstab.
	* SYSLINUX: Fix issue with working on nonpartitioned hard disk
	  devices.  THIS CONFIGURATION IS NOT RECOMMENDED.

Changes in 2.00:
	* ALL: Add support for "COM32" (32-bit COMBOOT) images.
	* ALL: Add an API for COMBOOT/COM32 images.  See comboot.doc
	  for details.  There is a C development environment for
	  COM32 being created; it should be ready at some point in
	  the future.
	* Fix mbr.asm so that it actually works.
	* SYSLINUX: The syslinux installer *SHOULD* now be safe to
	  run setuid root.
	* PXELINUX: Fix bug where PXELINUX would override random
	  chunks of the UNDI code segment!  Thanks to Kevin Tran for
	  finding this bug.
	* ISOLINUX: Fix a bug related to slashes in pathnames.
	* ISOLINUX: Fix a bug in handling initrds over 128 MB.
	* ALL: Make the <Ctrl-V> key print out the version; this is
	  to help debugging.
	* Add a small script, mkdiskimage, to create a DOS-formatted
	  hard disk image using mtools.  This may be useful in
	  conjunction with MEMDISK.
	* ISOLINUX: Search for a /boot/isolinux directory as well as
	  /isolinux.
	* ALL: Fix a bug related to very long configuration files.
	* PXELINUX: Work around a NASM bug which would result in no
	  delay before reset if an error occurs.

Changes in 1.76:
	* ISOLINUX: Remove code no longer used which caused hangs on
	  some Toshiba laptops.

Changes in 1.75:
	* ALL: NASM 0.98.32 or later is now required to build
	  SYSLINUX from sources.
	* SYSLINUX: put back in the workaround for the BIOS floppy
	  table.  This seems to be a requirement for "extended" floppy
	  formats to work correctly.
	* SYSLINUX: No longer warn if one is trying to boot on a 286
	  or older.  The above BIOS workaround no longer fits if the
	  requirement to use only 8086-compatible code in the early
	  boot is maintained.  It made sense in 1994, but in 2002 a
	  286 or older is a museum object.
	* SYSLINUX: Use a downright bizarre, stateful algorithm to try
	  to guess the maximum transfer size.  I am *hoping* this will
	  cut down on the number of systems for which -s is required
	  to work at any acceptable speed.
	* ISOLINUX: Add a few more workarounds for various broken El
	  Torito BIOSes.
	* Make sure .depend files aren't accidentally packed...
	* ALL: Fix bugs in the extension-detect code; this caused
	  files like COMBOOT images and CD boot sectors to be
	  mis-identified as Linux kernels and rejected.
	* ALL: Fix the return from COMBOOT.
	* ALL: Do some of the early groundwork for supporting DOS
	  system calls in COMBOOT.
	* Get rid of unnecessary "near" directives, making the code
	  bigger.
	* PXELINUX: Put the PXE stack back in the init state before
	  invoking a chain-loaded NBP.
	* PXELINUX: Actually found the combination of calls that
	  allows some (most?) PXE 2+ stacks to be unloaded from memory
	  properly.
	* PXELINUX: Add "keeppxe" command-line option to disable
	  the standard unloading of the PXE stack.

Changes in 1.74:
	* SYSLINUX: fix bug that would cause valid kernel images to be
	  labelled "invalid".

Changes in 1.73:
	* Work on removing gratuitous differences between modules.
	* Break up the source in common and module-specific files.
	* PXELINUX: Allow chaining of other PXE NBPs.
	* ISOLINUX: Allow loading "CD-ROM boot sectors".
	* ALL: generalize the definition of a boot sector/NBP.

Changes in 1.72:
	* PXELINUX, ISOLINUX: Fix bugs in the new core code.

Changes in 1.71:
	* Fix a "brown paper bag" class bug in the new core code.

Changes in 1.70:
	* Major code restructuring.
	* Relax the conventional memory limits somewhat.
	* MEMDISK: Set up the "version number string" pointer in the
	  header correctly.
        * SYSLINUX: Fix, again, "the bug that won't die": the use of
          the offset parameter with the SYSLINUX installer.
	* SYSLINUX: Fix possible superblock corruption problem in the
	  SYSLINUX installer.

Changes in 1.67:
	* Handle bug in the location of initrd.

Changes in 1.66:
	* MEMDISK: Make compile with newer versions of gcc.

Changes in 1.65:
	* ISOLINUX: Support booting disk image files (to boot DOS or
	  other non-Linux operating systems), *IF* the BIOS works
	  correctly; unfortunately many BIOSes apparently don't.
	* Support Linux boot protocol version 2.03 (explicitly
	  specify the initrd address limit.)
	* Handle small "pseudo-kernels"; images that use the Linux
	  kernel boot protocols but are less than 64K in size.
	* MEMDISK: New subsystem; this is a driver which allows
	  legacy OSes to boot using an in-memory simulated disk.
	  See memdisk/memdisk.doc for more info.
	* PXELINUX, ISOLINUX: Correctly handle files larger than 65535
	  blocks (32 MB for PXELINUX, 128 MB for ISOLINUX.)
	* PXELINUX: Make a best-effort attempt at freeing all memory
	  claimed.  From the looks of it, it will fail on most PXE
	  stacks.

Changes in 1.64:
	* Limited support for hardware flow control when using a
	  serial port console.
	* Support specifying the serial port I/O address explicitly.
	* Make DOS installer hopefully behave more nicely when used on
	  recent Windows versions.
	* Fix returning to text mode when a font has been specified.
	* Attempt to detect missing serial port hardware and disable
	  the serial port if there is nothing there.

Changes in 1.63:
	* Make the ppmtolss16 program handle color conversion more
	  correctly.
	* Clean up "make install" target, honour INSTALLROOT if it
	  exists.
	* SYSLINUX: Fix stack-smash bug identified by Steffen
	  Winterfeldt.
	* Hopefully fix return-to-text-mode on some graphics cards.
	* ISOLINUX: Bug workaround for Award BIOS 4.51, and perhaps
	  other buggy BIOSes as well.

Changes in 1.62:
	* PXELINUX: Allow the DHCP server to override the
	  configuration file name and pathname prefix, using
	  "site-specific" DHCP options.
	* PXELINUX: Documentation fixes.
	* PXELINUX: Fix the "ipappend" option; the last two values
	  were reversed vs. what the kernel expected.
	* Introduce a way to return to text mode once we are already
	  in graphics mode.  This may be useful for F-key help
	  screens.
	* Fix several bugs in the way return to text mode was handled.

Changes in 1.61:
	* ISOLINUX: Support full pathname searches.  Max length for a
	  pathname is 255 characters.  As a result, only 64 "label"
	  statements are supported in ISOLINUX.
	* PXELINUX: Max filename length extended to 63 characters.

Changes in 1.60:
	* Add support for graphical splash screens.
	* Add mode control characters, which allows you to control
	  message display output depending on output mode (text,
	  graphics, or serial port.)
	* ISOLINUX: New program, which boots Linux from a CD-ROM
	  without using floppy emulation mode.  See isolinux.doc for
	  more details.
	* PXELINUX: Don't search for boot sector file types, since
	  they don't work anyway.
	* SYSLINUX: Document the LOCK command for Win9x, and the error
	  dialog box for WinNT/2K.

Changes in 1.54:
	* PXELINUX: Fix code for finding !PXE from PXENV+.  This was
	  due to a spec bug; match the most recent spec since that
	  seems to be what implementations actually do.
	* SYSLINUX: Add some smarts to the boot sector, which
	  hopefully should reduce the number of systems which require
	  stupid mode ("syslinux -s").
	* PXELINUX: Document further some of the pathologies with old
	  PXE stacks.
	* When specifying a "default" command line, no longer
	  automatically appent "auto".  See the "DEFAULT" command in
	  syslinux.doc for more information.
	* PXELINUX: Clean up the allocation of local socket numbers.

Changes in 1.53:
	* PXELINUX: Rename pxelinux.bin to pxelinux.0, to match what
	  most PXE servers seem to expect.
	* PXELINUX: Update the DHCP/boot server setup documentation.
	* PXELINUX: Support new "localboot" option for "label"
	  sections.
	* PXELINUX: More robust parsing of DHCP/boot server packets.
	* PXELINUX: Include a small utility program "gethostip" to
	  compute hexadecimal IP addresses.

Changes in 1.52:
	* PXELINUX: Fix bugs introduced by new A20 code.  (SYSLINUX
	  has also been changed for code consistency reasons, but I'm
	  pretty sure the changes are don't care on SYSLINUX.)
	* Documentation updates.
	* PXELINUX: Add "ipappend" option to generate an ip= option to
	  the kernel.

Changes in 1.51:
	* PXELINUX: Not all PXE stacks fill in the IP address for a
	  type 3 cached info query.  Use a type 2 cached info query
	  for this information (only.)
	* Yet another attempt at A20 coding.  Now support BIOS call
	  15:2401 as well, and handle machines which always have A20
	  on separately.
	* Support memory detection using INT 15h, AX=0E820h.  BIOS
	  manufacturers have apparently gotten sloppy about keeping
	  INT 15h, AX=0E801h working properly.
	* Don't issue <CR><LF> onto the serial port when we're doing
	  screen wraparound.

Changes in 1.50:
	* Yet another A20-code update.  It seems some "legacy-free"
	  machines and embedded gear simply don't have a KBC to talk
	  to, and that waiting for one will wait forever.  Sigh.

Changes in 1.49:
	* SYSLINUX: Implement a hack for BIOS drivers which hog significant
	  chunks of low memory during boot.  (Note: PXELINUX already
	  had this modification.  SYSLINUX does still require that the
	  low 512K is available; PXELINUX requires 384K.  Machines
	  with a physical memory hole in the low 640K cannot boot
	  Linux no matter what.)  Depending what the reason is for the
	  memory hole, a new kernel (2.4.0-test3-pre3 or later) may be
	  required.
	* SYSLINUX: Default installer binary now compiled against
	  glibc 2.1.  If this is inappropriate for your system and you
	  still want to use the offical version of SYSLINUX, please
	  follow the instructions in "distrib.doc" to rebuild the
	  installer.
	* SYSLINUX: Linux installer program now supports -o <offset>
	  option which does a loopback mount with the
	  -o loop,offset=<> option.  Useful to run SYSLINUX on an
	  individual partition of a whole-harddisk image.
	* Include the source code to a Master Boot Record (MBR)
	  functionally equivalent to the one installed DOS except it
	  includes EBIOS support, and should be resistant to geometry
	  changes.  The MBR code is public domain.
	* PXELINUX: Fix "double p" bug: if the tftp prefix was null,
	  all filenames would get a "p" preprended, e.g.
	  "ppxelinux.cfg" and "pvmlinux".

Changes in 1.48:
	* PXELINUX: Workaround for PXE ROMs based on the Intel PXE PDK
	  3.0 build 071 and earlier: missing !PXE structure pointer.
	* PXELINUX: Handle larger BOOTP/DHCP packages.
	* PXELINUX: The command line passing was broken; fix.
	* PXELINUX: Make COMBOOT images work.
	* PXELINUX: Documentation on how to make booting work using
	  the PDK 3.0-derived clients, which aren't so generous as to
	  allow booting with only "PXEClient" specified.

Changes in 1.47:
	* PXELINUX: RFC 1123 states that a TFTP implementation MUST
	  use adaptive timeout, "at least an exponential backoff of
          retransmission timeout is necessary."  Implement a very
	  simple exponential backoff for retransmits.
	* PXELINUX: Updated documentation, including pointer to new
	  TFTP server.
	* PXELINUX: When sending ERROR due to bad OACK, use the proper
	  destination port number (why are TFTP port numbers so odd?)
	* PXELINUX: If the boot dies in the middle somewhere,
	  eventually give up and reset the machine (unattended
	  operation.)

Changes in 1.46:
	* New program PXELINUX to do network booting using a
	  PXE-compliant (Pre-Execution Environment) network booting
	  PROM.  See pxelinux.doc for details.

Changes in 1.45:
	* Serial console support.  See syslinux.doc for details.

Changes in 1.44:
	* Change HIGHMEM_MAX to 38000000h to (hopefully) avoid the
	  kernel stepping on it; 3f000000h was apparently a higher
	  limit than the kernel used!

Changes in 1.43:
	* Add sys2ansi.pl script to display the contents of a
	  colorized SYSLINUX file.
	* Changed the io_delay once again, after a report that the
	  old delay port causes hangs on some systems.

Changes in 1.42:
	* Frob the "fast A20 gate" port as well as the keyboard
	  controller; will this help systems with problems?
	* Be even more paranoid about A20, unfortunately even this
	  seems to be not paranoid enough... what I don't understand
	  is that if there is hardware out there *this broken*, how
	  can it run Linux at all?  Report an error message rather
	  than hang forever if A20 is stuck.
	* Include some intermediate files in the distribution, plus
	  provide a "make installer" target for distributors to relink
	  the install programs only.  I would prefer the syslinux boot
	  loader proper to be "binary clean" for debuggablity -- use
	  "make clean ; make installer" to rebuild the installers only.

Changes in 1.41:
	* Don't get confused by directories, volume labels, or VFAT
	  long names.
	* Use INT 15h, AX=0E801h to query memory size before trying
	  INT 15h, AH=88h.  This not only provides more headroom
	  between the kernel and the initrd on large-memory machines,
	  but it appears some recent BIOSes actually have started
	  returning garbage for the AH=88h (older) call.
	* Trust high memory beyond the 15 MB mark if the user has
	  specified it, or if obtained with INT 15h, AH=0E801h (with
	  no memory holes above 1 MB.)

Changes in 1.40:
	* Increase A20M delay and put in a test to avoid problems on
	  certain IBM Thinkpads (thanks to Donnie Barnes of RedHat
	  for vital info on this one.)
	* Support COMBOOT style boot command images.
	* Support chain loading (foreign operating systems, e.g. DOS).
	* Include a new "copybs" DOS utility to copy a boot sector to
	  a file (under Linux, use "dd".)
	* Fix the DOS installer to work for disks over 32 MB.
	* SYSLINUX should now handle disks with more than 65536 tracks.

Changes in 1.37:
	* Fix a bug that caused "label" statements in syslinux.cfg to
	  not be handled properly.
	* Updated the documentation.  Among other things, we now allow
	  up to 128 "label" statements.

Changes in 1.36:
	* Fix for booting old (pre-initrd) kernels.
	* It seems at least some versions of OS/2 doesn't set up all
	  the fields in the superblock correctly.  Account for that.
	* Fix bug that caused boot failure when using the mem= option.

Changes in 1.35:
	* Loading from partitions now should work properly.  (Actually
	  tested, this time.  You should even be able to dd a floppy
	  to a partition and boot from it.)
	* Removed large workaround code for an alleged ancient BIOS
	  bug I have never actually seen.  The -s option should work
	  on those machines, anyway.
	* Support for simple keyboard remappings, same as used by
	  LILO (once again to support localization.)  The program
	  keytab-lilo.pl from the LILO distribution included to
	  generate such maps.
	* Added a "safe, slow and stupid" (-s) option to the
	  installers.  This option will lobotomize the boot sector to
	  hopefully work on even very buggy BIOSes.

Changes in 1.34:
	* Ability to load a VGA font on bootup (for localized Linux
	  distributions.)

Changes in 1.33:
	* Bug fix in the Linux installer.
	* Added a workaround for a bug in certain AMI/Intel BIOSes
	  when booting from CD-ROM.
	* Documentation changes.

Changes in 1.32:
	* FAT16 filesystems are now supported.

Changes in 1.31:
	* Now compiles under Linux, using NASM, rather than using
	  Turbo Assembler under DOS.  See http://www.cryogen.com/Nasm
	  for information about NASM.
	* Linux-hosted SYSLINUX installer, as well as a
	  rewritten DOS installer (now is written in assembler, so we
	  don't need Turbo C.)

Changes in 1.30:
	* Added support for loading bzImage and initrd loading, and made
	  SYSLINUX new-setup-code aware (SYSLINUX 1.30 id=0x31).
	* Added LILO-style kernel labels; see the LABEL and IMPLICIT
	  keywords in README file.
	* Added support for colorization of intro and help screens.
	* The vga= option is now handled correctly.
	* Massive rewrite of large chunks of the code in order to
	  support the first two new features.

Changes in 1.20:
	* Added simple online help at the "boot:" prompt.
	* Removed 2880K image as I no longer have access to such a
	  floppy drive.	 (Donations accepted!!)
	* Decided to distribute the source in a subdirectory rather
	  than in a nested zipfile.

Changes in 1.11:
	* Removed a sanity check which would cause booting to fail on
	  Phoenix BIOS version 4.03.  Apparently this BIOS is buggy.

Changes in 1.10:
	* Added configuration file SYSLINUX.CFG.  This file contains all
	  configurable options, and can be edited from any OS which can
	  access an MS-DOS filesystem; there is no longer a need to run
	  SYSLINUX.EXE except to write the boot sector.
	* Default command line now given by "default" line in config
	  file.
	* LINUXMSG.TXT and BOOTMSG.TXT hard-coded file names replaced by
	  "display" and "prompt" lines in config file.
	* LILO-style option appending now supported ("append" line in
	  config file).
	* Prompt timeout is now supported ("timeout" line in config
	  file).  The timeout is cancelled when anything is typed on the
	  command line.
	* Pressing <ESC> or <Ctrl-C> at the Loading... stage now aborts
	  the kernel loading in progress and returns the user to the
	  boot: prompt.
	* The installer now automatically sets the READONLY flag on
	  LDLINUX.SYS.
	* Added 2880K disk image.

Changes in 1.03:
	* Fixed bug that would prevent booting from double-density
	  floppies and other DOS filesystems with multiple sectors per
	  cluster.
	* Added 720K disk image.
	* Changed default kernel name on disk images to LINUX.

Changes in 1.02:
	* Fixed bug that would garble the command line on recent kernels
	  with more than 4 sectors of setup code (this wasn't really a
	  *bug*; rather, a kernel change broke the code.  Unfortunately
	  the Linux boot interface is still sorely undocumented).
	* Added BOOTMSG.TXT file support (message file which does not
	  force display of the boot prompt).

Changes in 1.01:
	* Fixed bug on some (most?) 386 BIOSes would require two boot
	  attempts.<|MERGE_RESOLUTION|>--- conflicted
+++ resolved
@@ -2,7 +2,6 @@
 apply to that specific program only; other changes apply to all of
 them.
 
-<<<<<<< HEAD
 Changes in 3.70:
 	* PXELINUX: Support enhanced capabilities when running on top
 	  of gPXE (http://www.etherboot.org/).  In particular, support
@@ -21,7 +20,7 @@
 	  protocols than TFTP.
 	* PXELINUX: Integrate with the gPXE source base; unified image
 	  now included as "gpxelinux.0".
-=======
+
 Changes in 3.63:
 	* Fix errors in the PCI and DMI detection modules (Erwan Velu,
 	  Sebastian Herbszt).
@@ -37,7 +36,6 @@
 	  formats as well.
 	* Add "make netinstall" to install /tftpboot.
 	* Fix some documentation files that didn't get moved/renamed.
->>>>>>> 0f356534
 
 Changes in 3.62:
 	* Clean up garbage after "aborted." message.
