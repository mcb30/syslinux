#include <sys/file.h>
#include <stdio.h>
#include <stdbool.h>
#include <string.h>
#include <unistd.h>
#include <dprintf.h>
#include "core.h"
#include "dev.h"
#include "fs.h"
#include "cache.h"

__export char *PATH;

/* The currently mounted filesystem */
__export struct fs_info *this_fs = NULL;		/* Root filesystem */

/* Actual file structures (we don't have malloc yet...) */
__export struct file files[MAX_OPEN];

/* Symlink hard limits */
#define MAX_SYMLINK_CNT	20
#define MAX_SYMLINK_BUF 4096

/*
 * Get a new inode structure
 */
struct inode *alloc_inode(struct fs_info *fs, uint32_t ino, size_t data)
{
    struct inode *inode = zalloc(sizeof(struct inode) + data);
    if (inode) {
	inode->fs = fs;
	inode->ino = ino;
	inode->refcnt = 1;
    }
    return inode;
}

/*
 * Free a refcounted inode
 */
void put_inode(struct inode *inode)
{
    while (inode && --inode->refcnt == 0) {
	struct inode *dead = inode;
	inode = inode->parent;
	if (dead->name)
	    free((char *)dead->name);
	free(dead);
    }
}

/*
 * Get an empty file structure
 */
static struct file *alloc_file(void)
{
    int i;
    struct file *file = files;

    for (i = 0; i < MAX_OPEN; i++) {
	if (!file->fs)
	    return file;
	file++;
    }

    return NULL;
}

/*
 * Close and free a file structure
 */
static inline void free_file(struct file *file)
{
    memset(file, 0, sizeof *file);
}

__export void _close_file(struct file *file)
{
    if (file->fs)
	file->fs->fs_ops->close_file(file);
    free_file(file);
}

/*
 * Find and open the configuration file
 */
__export int open_config(void)
{
    int fd, handle;
    struct file_info *fp;

    fd = opendev(&__file_dev, NULL, O_RDONLY);
    if (fd < 0)
	return -1;

    fp = &__file_info[fd];

    handle = this_fs->fs_ops->open_config(&fp->i.fd);
    if (handle < 0) {
	close(fd);
	errno = ENOENT;
	return -1;
    }

    fp->i.offset = 0;
    fp->i.nbytes = 0;

    return fd;
}

void pm_mangle_name(com32sys_t *regs)
{
    const char *src = MK_PTR(regs->ds, regs->esi.w[0]);
    char       *dst = MK_PTR(regs->es, regs->edi.w[0]);

    mangle_name(dst, src);
}

__export void mangle_name(char *dst, const char *src)
{
    this_fs->fs_ops->mangle_name(dst, src);
}

void getfssec(com32sys_t *regs)
{
    int sectors;
    bool have_more;
    uint32_t bytes_read;
    char *buf;
    struct file *file;
    uint16_t handle;

    sectors = regs->ecx.w[0];

    handle = regs->esi.w[0];
    file = handle_to_file(handle);

    buf = MK_PTR(regs->es, regs->ebx.w[0]);
    bytes_read = file->fs->fs_ops->getfssec(file, buf, sectors, &have_more);

    /*
     * If we reach EOF, the filesystem driver will have already closed
     * the underlying file... this really should be cleaner.
     */
    if (!have_more) {
	_close_file(file);
        regs->esi.w[0] = 0;
    }

    regs->ecx.l = bytes_read;
}

void getfsbytes(com32sys_t *regs)
{
    int sectors;
    bool have_more;
    uint32_t bytes_read;
    char *buf;
    struct file *file;
    uint16_t handle;

    handle = regs->esi.w[0];
    file = handle_to_file(handle);

    sectors = regs->ecx.w[0] >> SECTOR_SHIFT(file->fs);

    buf = MK_PTR(regs->es, regs->ebx.w[0]);
    bytes_read = file->fs->fs_ops->getfssec(file, buf, sectors, &have_more);

    /*
     * If we reach EOF, the filesystem driver will have already closed
     * the underlying file... this really should be cleaner.
     */
    if (!have_more) {
	_close_file(file);
        regs->esi.w[0] = 0;
    }

    regs->ecx.l = bytes_read;
}

size_t pmapi_read_file(uint16_t *handle, void *buf, size_t sectors)
{
    bool have_more;
    size_t bytes_read;
    struct file *file;

    file = handle_to_file(*handle);
    bytes_read = file->fs->fs_ops->getfssec(file, buf, sectors, &have_more);

    /*
     * If we reach EOF, the filesystem driver will have already closed
     * the underlying file... this really should be cleaner.
     */
    if (!have_more) {
	_close_file(file);
	*handle = 0;
    }

    return bytes_read;
}

void pm_searchdir(com32sys_t *regs)
{
    char *name = MK_PTR(regs->ds, regs->edi.w[0]);
    int rv;

    rv = searchdir(name);
    if (rv < 0) {
	regs->esi.w[0]  = 0;
	regs->eax.l     = 0;
	regs->eflags.l |= EFLAGS_ZF;
    } else {
	regs->esi.w[0]  = rv;
	regs->eax.l     = handle_to_file(rv)->inode->size;
	regs->eflags.l &= ~EFLAGS_ZF;
    }
}

int searchdir(const char *name)
{
    static char root_name[] = "/";
    struct file *file;
    char *path, *inode_name, *next_inode_name;
    struct inode *tmp, *inode = NULL;
    int symlink_count = MAX_SYMLINK_CNT;

    dprintf("searchdir: %s  root: %p  cwd: %p\n",
	    name, this_fs->root, this_fs->cwd);

    if (!(file = alloc_file()))
	goto err_no_close;
    file->fs = this_fs;

    /* if we have ->searchdir method, call it */
    if (file->fs->fs_ops->searchdir) {
	file->fs->fs_ops->searchdir(name, file);

	if (file->inode)
	    return file_to_handle(file);
	else
	    goto err;
    }

    /* else, try the generic-path-lookup method */

    /* Copy the path */
    path = strdup(name);
    if (!path) {
	dprintf("searchdir: Couldn't copy path\n");
	goto err_path;
    }

    /* Work with the current directory, by default */
    inode = get_inode(this_fs->cwd);
    if (!inode) {
	dprintf("searchdir: Couldn't use current directory\n");
	goto err_curdir;
    }

    for (inode_name = path; inode_name; inode_name = next_inode_name) {
	/* Root directory? */
	if (inode_name[0] == '/') {
	    next_inode_name = inode_name + 1;
	    inode_name = root_name;
	} else {
	    /* Find the next inode name */
	    next_inode_name = strchr(inode_name + 1, '/');
	    if (next_inode_name) {
		/* Terminate the current inode name and point to next */
		*next_inode_name++ = '\0';
	    }
	}
	if (next_inode_name) {
	    /* Advance beyond redundant slashes */
	    while (*next_inode_name == '/')
		next_inode_name++;

	    /* Check if we're at the end */
	    if (*next_inode_name == '\0')
		next_inode_name = NULL;
	}
	dprintf("searchdir: inode_name: %s\n", inode_name);
	if (next_inode_name)
	    dprintf("searchdir: Remaining: %s\n", next_inode_name);

	/* Root directory? */
	if (inode_name[0] == '/') {
	    /* Release any chain that's already been established */
	    put_inode(inode);
	    inode = get_inode(this_fs->root);
	    continue;
	}

	/* Current directory? */
	if (!strncmp(inode_name, ".", sizeof "."))
	    continue;

	/* Parent directory? */
	if (!strncmp(inode_name, "..", sizeof "..")) {
	    /* If there is no parent, just ignore it */
	    if (!inode->parent)
		continue;

	    /* Add a reference to the parent so we can release the child */
	    tmp = get_inode(inode->parent);

	    /* Releasing the child will drop the parent back down to 1 */
	    put_inode(inode);

	    inode = tmp;
	    continue;
	}

	/* Anything else */
	tmp = inode;
	inode = this_fs->fs_ops->iget(inode_name, inode);
	if (!inode) {
	    /* Failure.  Release the chain */
	    put_inode(tmp);
	    break;
	}

	/* Sanity-check */
	if (inode->parent && inode->parent != tmp) {
	    dprintf("searchdir: iget returned a different parent\n");
	    put_inode(inode);
	    inode = NULL;
	    put_inode(tmp);
	    break;
	}
	inode->parent = tmp;
	inode->name = strdup(inode_name);
	dprintf("searchdir: path component: %s\n", inode->name);

	/* Symlink handling */
	if (inode->mode == DT_LNK) {
	    char *new_path;
	    int new_len, copied;

	    /* target path + NUL */
	    new_len = inode->size + 1;

	    if (next_inode_name) {
		/* target path + slash + remaining + NUL */
		new_len += strlen(next_inode_name) + 1;
	    }

	    if (!this_fs->fs_ops->readlink ||
		/* limit checks */
		--symlink_count == 0 ||
		new_len > MAX_SYMLINK_BUF)
		goto err_new_len;

	    new_path = malloc(new_len);
	    if (!new_path)
		goto err_new_path;

	    copied = this_fs->fs_ops->readlink(inode, new_path);
	    if (copied <= 0)
		goto err_copied;
	    new_path[copied] = '\0';
	    dprintf("searchdir: Symlink: %s\n", new_path);

	    if (next_inode_name) {
		new_path[copied] = '/';
		strcpy(new_path + copied + 1, next_inode_name);
		dprintf("searchdir: New path: %s\n", new_path);
	    }

	    free(path);
	    path = next_inode_name = new_path;

            /* Add a reference to the parent so we can release the child */
            tmp = get_inode(inode->parent);

            /* Releasing the child will drop the parent back down to 1 */
            put_inode(inode);

            inode = tmp;
	    continue;
err_copied:
	    free(new_path);
err_new_path:
err_new_len:
	    put_inode(inode);
	    inode = NULL;
	    break;
	}

	/* If there's more to process, this should be a directory */
	if (next_inode_name && inode->mode != DT_DIR) {
	    dprintf("searchdir: Expected a directory\n");
	    put_inode(inode);
	    inode = NULL;
	    break;
	}
    }
err_curdir:
    free(path);
err_path:
    if (!inode) {
	dprintf("searchdir: Not found\n");
	goto err;
    }

    file->inode  = inode;
    file->offset = 0;

    return file_to_handle(file);

err:
<<<<<<< HEAD
    dprintf("serachdir: error seraching file %s\n", name);
    put_inode(inode);
    put_inode(parent);
    if (pathbuf)
	free(pathbuf);
=======
>>>>>>> ddb10ce9
    _close_file(file);
err_no_close:
    return -1;
}

__export int open_file(const char *name, struct com32_filedata *filedata)
{
    int rv;
    struct file *file;
    char mangled_name[FILENAME_MAX];

    dprintf("open_file %s\n", name);

    mangle_name(mangled_name, name);
    rv = searchdir(mangled_name);

    if (rv < 0)
	return rv;

    file = handle_to_file(rv);

    if (file->inode->mode != DT_REG) {
	_close_file(file);
	return -1;
    }

    filedata->size	= file->inode->size;
    filedata->blocklg2	= SECTOR_SHIFT(file->fs);
    filedata->handle	= rv;

    return rv;
}

void pm_open_file(com32sys_t *regs)
{
    int rv;
    struct file *file;
    const char *name = MK_PTR(regs->es, regs->esi.w[0]);
    char mangled_name[FILENAME_MAX];

    dprintf("pm_open_file %s\n", name);

    mangle_name(mangled_name, name);
    rv = searchdir(mangled_name);
    if (rv < 0) {
	regs->eflags.l |= EFLAGS_CF;
    } else {
	file = handle_to_file(rv);
	regs->eflags.l &= ~EFLAGS_CF;
	regs->eax.l = file->inode->size;
	regs->ecx.w[0] = SECTOR_SIZE(file->fs);
	regs->esi.w[0] = rv;
    }
}

__export void close_file(uint16_t handle)
{
    struct file *file;

    if (handle) {
	file = handle_to_file(handle);
	_close_file(file);
    }
}

void pm_close_file(com32sys_t *regs)
{
    close_file(regs->esi.w[0]);
}

/*
 * it will do:
 *    initialize the memory management function;
 *    set up the vfs fs structure;
 *    initialize the device structure;
 *    invoke the fs-specific init function;
 *    initialize the cache if we need one;
 *    finally, get the current inode for relative path looking.
 *
 * ops is a ptr list for several fs_ops
 */
__bss16 uint16_t SectorSize, SectorShift;

void fs_init(const struct fs_ops **ops, void *priv)
{
    static struct fs_info fs;	/* The actual filesystem buffer */
    int blk_shift = -1;
    struct device *dev = NULL;

    /* Initialize malloc() */
    mem_init();

    /* Default name for the root directory */
    fs.cwd_name[0] = '/';

    while ((blk_shift < 0) && *ops) {
	/* set up the fs stucture */
	fs.fs_ops = *ops;

	/*
	 * This boldly assumes that we don't mix FS_NODEV filesystems
	 * with FS_DEV filesystems...
	 */
	if (fs.fs_ops->fs_flags & FS_NODEV) {
	    fs.fs_dev = NULL;
	} else {
	    if (!dev)
		dev = device_init(priv);
	    fs.fs_dev = dev;
	}
	/* invoke the fs-specific init code */
	blk_shift = fs.fs_ops->fs_init(&fs);
	ops++;
    }
    if (blk_shift < 0) {
	printf("No valid file system found!\n");
	while (1)
		;
    }
    this_fs = &fs;

    /* initialize the cache */
    if (fs.fs_dev && fs.fs_dev->cache_data)
        cache_init(fs.fs_dev, blk_shift);

    /* start out in the root directory */
    if (fs.fs_ops->iget_root) {
	fs.root = fs.fs_ops->iget_root(&fs);
	fs.cwd = get_inode(fs.root);
	dprintf("init: root inode %p, cwd inode %p\n", fs.root, fs.cwd);
    }

    if (fs.fs_ops->chdir_start) {
	    if (fs.fs_ops->chdir_start() < 0)
		    printf("Failed to chdir to start directory\n");
    }

    SectorShift = fs.sector_shift;
    SectorSize  = fs.sector_size;
}<|MERGE_RESOLUTION|>--- conflicted
+++ resolved
@@ -410,14 +410,7 @@
     return file_to_handle(file);
 
 err:
-<<<<<<< HEAD
     dprintf("serachdir: error seraching file %s\n", name);
-    put_inode(inode);
-    put_inode(parent);
-    if (pathbuf)
-	free(pathbuf);
-=======
->>>>>>> ddb10ce9
     _close_file(file);
 err_no_close:
     return -1;
