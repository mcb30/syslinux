--- conflicted
+++ resolved
@@ -420,20 +420,11 @@
     
     /* read the super block */
     disk->rdwr_sectors(disk, &sb, 2, 2, 0);
-<<<<<<< HEAD
     
     /* check if it is ext2, since we also support btrfs now */
     if (sb.s_magic != EXT2_SUPER_MAGIC)
 	return -1;
-    ClustByteShift = sb.s_log_block_size + 10;
-    ClustSize = 1 << ClustByteShift;
-    ClustShift = ClustByteShift - SECTOR_SHIFT;
-    
-    DescPerBlock  = ClustSize >> ext2_group_desc_lg2size;
-    InodePerBlock = ClustSize / sb.s_inode_size;
-=======
->>>>>>> b5839067
-        
+
     sbi = malloc(sizeof(*sbi));
     if (!sbi) {
 	malloc_error("ext2_sb_info structure");
