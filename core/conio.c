/*
 * -----------------------------------------------------------------------
 *
 *   Copyright 1994-2008 H. Peter Anvin - All Rights Reserved
 *   Copyright 2009 Intel Corporation; author: H. Peter Anvin
 *
 *   This program is free software; you can redistribute it and/or modify
 *   it under the terms of the GNU General Public License as published by
 *   the Free Software Foundation, Inc., 53 Temple Place Ste 330,
 *   Boston MA 02111-1307, USA; either version 2 of the License, or
 *   (at your option) any later version; incorporated herein by reference.
 *
 * -----------------------------------------------------------------------
 *
 *
 * conio.c
 *
 * Console I/O code, except:
 *   writechr, writestr_early	- module-dependent
 *   writestr, crlf		- writestr.inc
 *   writehex*			- writehex.inc
 */
#include <sys/io.h>
#include <stddef.h>
#include <stdio.h>
#include <string.h>
#include <fs.h>
#include <com32.h>
#include <sys/cpu.h>
#include <syslinux/firmware.h>

#include "bios.h"
#include "graphics.h"

union screen _cursor;
union screen _screensize;

/*
 * Serial console stuff.
 */
__export uint16_t SerialPort = 0;   /* Serial port base (or 0 for no serial port) */
__export uint8_t FlowInput = 0;	    /* Input bits for serial flow */
__export uint16_t BaudDivisor = 115200/9600; /* Baud rate divisor */
__export uint8_t FlowIgnore = 0;    /* Ignore input unless these bits set */
__export uint16_t DisplayCon = 0x01;	/* Display console enabled */
__export uint8_t FlowOutput = 0;	/* Output to assert for serial flow */

uint8_t ScrollAttribute = 0x07; /* Grey on white (normal text color) */

/*
 * loadkeys:	Load a LILO-style keymap
 *
 * Returns 0 on success, or -1 on error.
 */
__export int loadkeys(char *filename)
{
	FILE *f;

	f = fopen(filename, "r");
	if (!f)
		return -1;

	fread(KbdMap, 1, sizeof(KbdMap), f);

	fclose(f);
	return 0;
}

/*
<<<<<<< HEAD
 *
 * get_msg_file: Load a text file and write its contents to the screen,
 *               interpreting color codes.
 *
 * Returns 0 on success, -1 on failure.
 */
int get_msg_file(char *filename)
{
	FILE *f;
	char ch;

	f = fopen(filename, "r");
	if (!f)
		return -1;

	TextAttribute = 0x7;	/* Default grey on white */
	DisplayMask = 0x7;	/* Display text in all modes */
	msg_initvars();

	/*
	 * Read the text file a byte at a time and interpret that
	 * byte.
	 */
	while ((ch = getc(f)) != EOF) {
		/* DOS EOF? */
		if (ch == 0x1A)
			break;

		/*
		 * 01h = text mode
		 * 02h = graphics mode
		 */
		UsingVGA &= 0x1;
		UsingVGA += 1;

		NextCharJump(ch);	/* Do what shall be done */
	}

	fclose(f);
	return 0;
}

/*
=======
>>>>>>> ddb10ce9
 * write_serial: If serial output is enabled, write character on
 * serial port.
 */
__export void write_serial(char data)
{
	if (!SerialPort)
		return;

	while (1) {
		char ch;

		ch = inb(SerialPort + 5); /* LSR */

		/* Wait for space in transmit register */
		if (!(ch & 0x20))
			continue;

		/* Wait for input flow control */
		ch = inb(SerialPort + 6);
		ch &= FlowInput;
		if (ch != FlowInput)
			continue;

		break;
	}

	outb(data, SerialPort);	/* Send data */
	io_delay();
}

void pm_write_serial(com32sys_t *regs)
{
	write_serial(regs->eax.b[0]);
}

void serialcfg(uint16_t *iobase, uint16_t *divisor, uint16_t *flowctl)
{
	uint8_t al, ah;

	*iobase = SerialPort;
	*divisor = BaudDivisor;

	al = FlowOutput;
	ah = FlowInput;

	al |= ah;
	ah = FlowIgnore;
	ah >>= 4;

	if (!DisplayCon)
		ah |= 0x80;

	*flowctl = al | (ah << 8);
}

void pm_serialcfg(com32sys_t *regs)
{
	serialcfg(&regs->eax.w[0], &regs->ecx.w[0], &regs->ebx.w[0]);
}

/*
 * write_serial_str: write_serial for strings
 */
__export void write_serial_str(char *data)
{
	char ch;

	while ((ch = *data++))
		write_serial(ch);
}

/*
 * pollchar: check if we have an input character pending
 *
 * Returns 1 if character pending.
 */
<<<<<<< HEAD
int bios_pollchar(void)
=======
__export int pollchar(void)
>>>>>>> ddb10ce9
{
	com32sys_t ireg, oreg;
	uint8_t data = 0;

	memset(&ireg, 0, sizeof(ireg));

	ireg.eax.b[1] = 0x11;	/* Poll keyboard */
	__intcall(0x16, &ireg, &oreg);

	if (!(oreg.eflags.l & EFLAGS_ZF))
		return 1;

	if (SerialPort) {
		cli();

		/* Already-queued input? */
		if (SerialTail == SerialHead) {
			/* LSR */
			data = inb(SerialPort + 5) & 1;
			if (data) {
				/* MSR */
				data = inb(SerialPort + 6);

				/* Required status bits */
				if (data) {
					data &= FlowIgnore;
					if (data != FlowIgnore)
						data = 0;
					else
						data = 1;
				}
			}
		}
		sti();
	}

	return data;
}

int pollchar(void)
{
	return firmware->i_ops->pollchar();
}

void pm_pollchar(com32sys_t *regs)
{
	if (pollchar())
		regs->eflags.l &= ~EFLAGS_ZF;
	else
		regs->eflags.l |= EFLAGS_ZF;
}

extern void do_idle(void);

<<<<<<< HEAD
char bios_getchar(char *hi)
=======
/*
 * getchar: Read a character from keyboard or serial port
 */
__export char getchar(char *hi)
>>>>>>> ddb10ce9
{
	com32sys_t ireg, oreg;
	unsigned char data;

	memset(&ireg, 0, sizeof(ireg));
	memset(&oreg, 0, sizeof(oreg));
	while (1) {
		call16(do_idle, &zero_regs, NULL);

		ireg.eax.b[1] = 0x11;	/* Poll keyboard */
		__intcall(0x16, &ireg, &oreg);

		if (oreg.eflags.l & EFLAGS_ZF) {
			if (!SerialPort)
				continue;

			cli();
			if (SerialTail != SerialHead) {
				/* serial queued */
				sti(); /* We already know we'll consume data */
				data = *SerialTail++;

				SerialTail = (char *)((unsigned long)SerialTail & (serial_buf_size - 1));
			} else {
				/* LSR */
				data = inb(SerialPort + 5) & 1;
				if (!data) {
					sti();
					continue;
				}
				data = inb(SerialPort + 6);
				data &= FlowIgnore;
				if (data != FlowIgnore) {
					sti();
					continue;
				}

				data = inb(SerialPort);
				sti();
				break;
			}
		} else {
			/* Keyboard input? */
			ireg.eax.b[1] = 0x10; /* Get keyboard input */
			__intcall(0x16, &ireg, &oreg);

			data = oreg.eax.b[0];
			*hi = oreg.eax.b[1];

			if (data == 0xE0)
				data = 0;

			if (data) {
				/* Convert character sets */
				data = KbdMap[data];
			}
		}

		break;
	}

	reset_idle();		/* Character received */
	return data;
}

/*
 * getchar: Read a character from keyboard or serial port
 */
char getchar(char *hi)
{
	return firmware->i_ops->getchar(hi);
}

void pm_getchar(com32sys_t *regs)
{
	regs->eax.b[0] = getchar((char *)&regs->eax.b[1]);
<<<<<<< HEAD
}

static void msg_setbg(char data)
{
	if (unhexchar(&data) == 0) {
		data <<= 4;
		if (DisplayMask & UsingVGA)
			TextAttribute = data;

		NextCharJump = msg_setfg;
	} else {
		TextAttribute = 0x7;	/* Default attribute */
		NextCharJump = msg_putchar;
	}
}

static void msg_setfg(char data)
{
	if (unhexchar(&data) == 0) {
		if (DisplayMask & UsingVGA) {
			/* setbg set foreground to 0 */
			TextAttribute |= data;
		}
	} else
		TextAttribute = 0x7;	/* Default attribute */

	NextCharJump = msg_putchar;
}

static inline void msg_ctrl_o(void)
{
	NextCharJump = msg_setbg;
}

static void msg_gotoxy(void)
{
	firmware->o_ops->set_cursor(CursorCol, CursorRow, true);
}

static void msg_newline(void)
{
	com32sys_t ireg, oreg;
	char crlf_msg[] = { '\r', '\n', '\0' };

	write_serial_str_displaymask(crlf_msg);

	if (!(DisplayMask & UsingVGA))
		return;

	CursorCol = 0;
	if ((CursorRow + 1) <= VidRows)
		CursorRow++;
	else {
		CursorRow = VidRows; /* New cursor at the bottom */
		firmware->o_ops->scroll_up(VidRows, VidCols, ScrollAttribute);
	}

	firmware->o_ops->set_cursor(CursorCol, CursorRow, true);
}

static void msg_formfeed(void)
{
	char crff_msg[] = { '\r', '\f', '\0' };

	write_serial_str_displaymask(crff_msg);

	if (DisplayMask & UsingVGA) {
		CursorDX = 0x0;	/* Upper left hand corner */

		firmware->o_ops->erase(0, 0, VidCols, VidRows, TextAttribute);
		firmware->o_ops->set_cursor(CursorCol, CursorRow, true);
	}
}

static void msg_novga(void)
{
	syslinux_force_text_mode();
	msg_initvars();
}

static void msg_viewimage(void)
{
	FILE *f;

	*VGAFilePtr = '\0';	/* Zero-terminate filename */

	mangle_name(VGAFileMBuf, VGAFileBuf);
	f = fopen(VGAFileMBuf, "r");
	if (!f) {
		/* Not there */
		NextCharJump = msg_putchar;
		return;
	}

	vgadisplayfile(f);
	fclose(f);
	msg_initvars();
}

/*
 * Getting VGA filename
 */
static void msg_filename(char data)
{
	/* <LF> = end of filename */
	if (data == 0x0A) {
		msg_viewimage();
		return;
	}

	/* Ignore space/control char */
	if (data > ' ') {
		if ((char *)VGAFilePtr < (VGAFileBuf + sizeof(VGAFileBuf)))
			*VGAFilePtr++ = data;
	}
}

static void msg_vga(void)
{
	NextCharJump = msg_filename;
	VGAFilePtr = (uint16_t *)VGAFileBuf;
}

static void msg_line_wrap(void)
{
	if (!(DisplayMask & UsingVGA))
		return;

	CursorCol = 0;
	if ((CursorRow + 1) <= VidRows)
		CursorRow++;
	else {
		/* Scroll up one line */
		firmware->o_ops->scroll_up(VidRows, VidCols, ScrollAttribute);
	}

	firmware->o_ops->set_cursor(CursorCol, CursorRow, true);
}

static void msg_normal(char data)
{
	com32sys_t ireg, oreg;

	/* Write to serial port */
	write_serial_displaymask(data);

	if (!(DisplayMask & UsingVGA))
		return;		/* Not screen */

	if (!(DisplayCon & 0x01))
		return;

	/* Write to screen */
	firmware->o_ops->write_char(data, TextAttribute);

	if ((CursorCol + 1) <= VidCols) {
		CursorCol++;
		firmware->o_ops->set_cursor(CursorCol, CursorRow, true);
	} else
		msg_line_wrap(); /* Screen wraparound */
}

static void msg_modectl(char data)
{
	data &= 0x07;
	DisplayMask = data;
	NextCharJump = msg_putchar;
}

static void msg_putchar(char ch)
{
	/* 10h to 17h are mode controls */
	if (ch >= 0x10 && ch < 0x18) {
		msg_modectl(ch);
		return;
	}

	switch (ch) {
	case 0x0F:		/* ^O = color code follows */
		msg_ctrl_o();
		break;
	case 0x0D:		/* Ignore <CR> */
		break;
	case 0x0A:		/* <LF> = newline */
		msg_newline();
		break;
	case 0x0C:		/* <FF> = clear screen */
		msg_formfeed();
		break;
	case 0x07:		/* <BEL> = beep */
		if (firmware->o_ops->beep)
			firmware->o_ops->beep();
		break;
	case 0x19:		/* <EM> = return to text mode */
		msg_novga();
		break;
	case 0x18:		/* <CAN> = VGA filename follows */
		msg_vga();
		break;
	default:
		msg_normal(ch);
		break;
	}
}

/*
 * Subroutine to initialize variables, also needed after loading
 * graphics file.
 */
void msg_initvars(void)
{
	com32sys_t ireg, oreg;
	int x, y;

	firmware->o_ops->get_cursor(&x, &y);
	CursorCol = x;
	CursorRow = y;

	/* Initialize state machine */
	NextCharJump = msg_putchar;
=======
>>>>>>> ddb10ce9
}<|MERGE_RESOLUTION|>--- conflicted
+++ resolved
@@ -67,52 +67,6 @@
 }
 
 /*
-<<<<<<< HEAD
- *
- * get_msg_file: Load a text file and write its contents to the screen,
- *               interpreting color codes.
- *
- * Returns 0 on success, -1 on failure.
- */
-int get_msg_file(char *filename)
-{
-	FILE *f;
-	char ch;
-
-	f = fopen(filename, "r");
-	if (!f)
-		return -1;
-
-	TextAttribute = 0x7;	/* Default grey on white */
-	DisplayMask = 0x7;	/* Display text in all modes */
-	msg_initvars();
-
-	/*
-	 * Read the text file a byte at a time and interpret that
-	 * byte.
-	 */
-	while ((ch = getc(f)) != EOF) {
-		/* DOS EOF? */
-		if (ch == 0x1A)
-			break;
-
-		/*
-		 * 01h = text mode
-		 * 02h = graphics mode
-		 */
-		UsingVGA &= 0x1;
-		UsingVGA += 1;
-
-		NextCharJump(ch);	/* Do what shall be done */
-	}
-
-	fclose(f);
-	return 0;
-}
-
-/*
-=======
->>>>>>> ddb10ce9
  * write_serial: If serial output is enabled, write character on
  * serial port.
  */
@@ -189,11 +143,7 @@
  *
  * Returns 1 if character pending.
  */
-<<<<<<< HEAD
 int bios_pollchar(void)
-=======
-__export int pollchar(void)
->>>>>>> ddb10ce9
 {
 	com32sys_t ireg, oreg;
 	uint8_t data = 0;
@@ -233,7 +183,7 @@
 	return data;
 }
 
-int pollchar(void)
+__export int pollchar(void)
 {
 	return firmware->i_ops->pollchar();
 }
@@ -248,14 +198,7 @@
 
 extern void do_idle(void);
 
-<<<<<<< HEAD
 char bios_getchar(char *hi)
-=======
-/*
- * getchar: Read a character from keyboard or serial port
- */
-__export char getchar(char *hi)
->>>>>>> ddb10ce9
 {
 	com32sys_t ireg, oreg;
 	unsigned char data;
@@ -324,7 +267,7 @@
 /*
  * getchar: Read a character from keyboard or serial port
  */
-char getchar(char *hi)
+__export char getchar(char *hi)
 {
 	return firmware->i_ops->getchar(hi);
 }
@@ -332,227 +275,4 @@
 void pm_getchar(com32sys_t *regs)
 {
 	regs->eax.b[0] = getchar((char *)&regs->eax.b[1]);
-<<<<<<< HEAD
-}
-
-static void msg_setbg(char data)
-{
-	if (unhexchar(&data) == 0) {
-		data <<= 4;
-		if (DisplayMask & UsingVGA)
-			TextAttribute = data;
-
-		NextCharJump = msg_setfg;
-	} else {
-		TextAttribute = 0x7;	/* Default attribute */
-		NextCharJump = msg_putchar;
-	}
-}
-
-static void msg_setfg(char data)
-{
-	if (unhexchar(&data) == 0) {
-		if (DisplayMask & UsingVGA) {
-			/* setbg set foreground to 0 */
-			TextAttribute |= data;
-		}
-	} else
-		TextAttribute = 0x7;	/* Default attribute */
-
-	NextCharJump = msg_putchar;
-}
-
-static inline void msg_ctrl_o(void)
-{
-	NextCharJump = msg_setbg;
-}
-
-static void msg_gotoxy(void)
-{
-	firmware->o_ops->set_cursor(CursorCol, CursorRow, true);
-}
-
-static void msg_newline(void)
-{
-	com32sys_t ireg, oreg;
-	char crlf_msg[] = { '\r', '\n', '\0' };
-
-	write_serial_str_displaymask(crlf_msg);
-
-	if (!(DisplayMask & UsingVGA))
-		return;
-
-	CursorCol = 0;
-	if ((CursorRow + 1) <= VidRows)
-		CursorRow++;
-	else {
-		CursorRow = VidRows; /* New cursor at the bottom */
-		firmware->o_ops->scroll_up(VidRows, VidCols, ScrollAttribute);
-	}
-
-	firmware->o_ops->set_cursor(CursorCol, CursorRow, true);
-}
-
-static void msg_formfeed(void)
-{
-	char crff_msg[] = { '\r', '\f', '\0' };
-
-	write_serial_str_displaymask(crff_msg);
-
-	if (DisplayMask & UsingVGA) {
-		CursorDX = 0x0;	/* Upper left hand corner */
-
-		firmware->o_ops->erase(0, 0, VidCols, VidRows, TextAttribute);
-		firmware->o_ops->set_cursor(CursorCol, CursorRow, true);
-	}
-}
-
-static void msg_novga(void)
-{
-	syslinux_force_text_mode();
-	msg_initvars();
-}
-
-static void msg_viewimage(void)
-{
-	FILE *f;
-
-	*VGAFilePtr = '\0';	/* Zero-terminate filename */
-
-	mangle_name(VGAFileMBuf, VGAFileBuf);
-	f = fopen(VGAFileMBuf, "r");
-	if (!f) {
-		/* Not there */
-		NextCharJump = msg_putchar;
-		return;
-	}
-
-	vgadisplayfile(f);
-	fclose(f);
-	msg_initvars();
-}
-
-/*
- * Getting VGA filename
- */
-static void msg_filename(char data)
-{
-	/* <LF> = end of filename */
-	if (data == 0x0A) {
-		msg_viewimage();
-		return;
-	}
-
-	/* Ignore space/control char */
-	if (data > ' ') {
-		if ((char *)VGAFilePtr < (VGAFileBuf + sizeof(VGAFileBuf)))
-			*VGAFilePtr++ = data;
-	}
-}
-
-static void msg_vga(void)
-{
-	NextCharJump = msg_filename;
-	VGAFilePtr = (uint16_t *)VGAFileBuf;
-}
-
-static void msg_line_wrap(void)
-{
-	if (!(DisplayMask & UsingVGA))
-		return;
-
-	CursorCol = 0;
-	if ((CursorRow + 1) <= VidRows)
-		CursorRow++;
-	else {
-		/* Scroll up one line */
-		firmware->o_ops->scroll_up(VidRows, VidCols, ScrollAttribute);
-	}
-
-	firmware->o_ops->set_cursor(CursorCol, CursorRow, true);
-}
-
-static void msg_normal(char data)
-{
-	com32sys_t ireg, oreg;
-
-	/* Write to serial port */
-	write_serial_displaymask(data);
-
-	if (!(DisplayMask & UsingVGA))
-		return;		/* Not screen */
-
-	if (!(DisplayCon & 0x01))
-		return;
-
-	/* Write to screen */
-	firmware->o_ops->write_char(data, TextAttribute);
-
-	if ((CursorCol + 1) <= VidCols) {
-		CursorCol++;
-		firmware->o_ops->set_cursor(CursorCol, CursorRow, true);
-	} else
-		msg_line_wrap(); /* Screen wraparound */
-}
-
-static void msg_modectl(char data)
-{
-	data &= 0x07;
-	DisplayMask = data;
-	NextCharJump = msg_putchar;
-}
-
-static void msg_putchar(char ch)
-{
-	/* 10h to 17h are mode controls */
-	if (ch >= 0x10 && ch < 0x18) {
-		msg_modectl(ch);
-		return;
-	}
-
-	switch (ch) {
-	case 0x0F:		/* ^O = color code follows */
-		msg_ctrl_o();
-		break;
-	case 0x0D:		/* Ignore <CR> */
-		break;
-	case 0x0A:		/* <LF> = newline */
-		msg_newline();
-		break;
-	case 0x0C:		/* <FF> = clear screen */
-		msg_formfeed();
-		break;
-	case 0x07:		/* <BEL> = beep */
-		if (firmware->o_ops->beep)
-			firmware->o_ops->beep();
-		break;
-	case 0x19:		/* <EM> = return to text mode */
-		msg_novga();
-		break;
-	case 0x18:		/* <CAN> = VGA filename follows */
-		msg_vga();
-		break;
-	default:
-		msg_normal(ch);
-		break;
-	}
-}
-
-/*
- * Subroutine to initialize variables, also needed after loading
- * graphics file.
- */
-void msg_initvars(void)
-{
-	com32sys_t ireg, oreg;
-	int x, y;
-
-	firmware->o_ops->get_cursor(&x, &y);
-	CursorCol = x;
-	CursorRow = y;
-
-	/* Initialize state machine */
-	NextCharJump = msg_putchar;
-=======
->>>>>>> ddb10ce9
 }