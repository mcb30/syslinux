--- conflicted
+++ resolved
@@ -105,19 +105,13 @@
 /* 
  * initialize the device structure 
  */
-<<<<<<< HEAD
 struct device * device_init(uint8_t devno, bool cdrom, sector_t part_start,
                             uint16_t bsHeads, uint16_t bsSecPerTrack)
-=======
-void device_init(struct device *dev, uint8_t device_num, 
-                 bool cdrom, sector_t offset)
->>>>>>> 39f7aaa7
 {
     static struct device dev;
 
     dev.disk = disk_init(devno, cdrom, part_start, bsHeads, bsSecPerTrack);
         
-<<<<<<< HEAD
     /* 
      * check if we use cache or not, for now I just know ISO fs 
      * does not use the cache, and I hope the USE_CACHE can detect
@@ -135,30 +129,14 @@
         dev.cache_data = NULL;
 
     return &dev;
-=======
-    if (!cdrom) {
-        /* I can't use __lowmem here, 'cause it will cause the error:
-           "auxseg/lowmem region collides with xfer_buf_seg"
- 
-           static __lowmem char cache_buf[65536];
-        */
-        dev->cache_data = core_cache_buf;
-        dev->cache_size = sizeof core_cache_buf;
-    } else 
-        dev->cache_data = NULL;
->>>>>>> 39f7aaa7
 }
 
 
 /* debug function */
 void dump_dev(struct device *dev)
 {
-<<<<<<< HEAD
     printf("device type:%s\n", dev->disk->type ? "EDD" : "CHS");
-=======
-    printf("drive number: 0x%x\n", dev->device_number);
-    printf("device type:%s\n", dev->type ? "CHS" : "EDD");
->>>>>>> 39f7aaa7
+    printf("drive number: 0x%x\n", dev->disk->disk_number);
     printf("cache_data: %p\n", dev->cache_data);
     printf("cache_head: %p\n", dev->cache_head);
     printf("cache_block_size: %d\n", dev->cache_block_size);
@@ -179,11 +157,6 @@
     int blk_shift;
     struct fs_ops *ops = (struct fs_ops*)regs->eax.l;
     
-<<<<<<< HEAD
-=======
-    device_init(&dev, regs->edx.b[0], regs->edx.b[1], regs->ecx.l);
-    
->>>>>>> 39f7aaa7
     /* set up the fs stucture */    
     fs.fs_name = ops->fs_name;
     fs.fs_ops = ops;
