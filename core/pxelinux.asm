; -*- fundamental -*- (asm-mode sucks)
; ****************************************************************************
;
;  pxelinux.asm
;
;  A program to boot Linux kernels off a TFTP server using the Intel PXE
;  network booting API.  It is based on the SYSLINUX boot loader for
;  MS-DOS floppies.
;
;   Copyright 1994-2009 H. Peter Anvin - All Rights Reserved
;   Copyright 2009 Intel Corporation; author: H. Peter Anvin
;
;  This program is free software; you can redistribute it and/or modify
;  it under the terms of the GNU General Public License as published by
;  the Free Software Foundation, Inc., 53 Temple Place Ste 330,
;  Boston MA 02111-1307, USA; either version 2 of the License, or
;  (at your option) any later version; incorporated herein by reference.
;
; ****************************************************************************

%define IS_PXELINUX 1
%include "head.inc"
%include "pxe.inc"

; gPXE extensions support
%define GPXE	1

;
; Some semi-configurable constants... change on your own risk.
;
my_id		equ pxelinux_id
NULLFILE	equ 0			; Zero byte == null file name
NULLOFFSET	equ 4			; Position in which to look
REBOOT_TIME	equ 5*60		; If failure, time until full reset
%assign HIGHMEM_SLOP 128*1024		; Avoid this much memory near the top
TFTP_BLOCKSIZE_LG2 equ 9		; log2(bytes/block)
TFTP_BLOCKSIZE	equ (1 << TFTP_BLOCKSIZE_LG2)

;
; Set to 1 to disable switching to a private stack
;
%assign USE_PXE_PROVIDED_STACK 0	; Use stack provided by PXE?

SECTOR_SHIFT	equ TFTP_BLOCKSIZE_LG2
SECTOR_SIZE	equ TFTP_BLOCKSIZE

;
; The following structure is used for "virtual kernels"; i.e. LILO-style
; option labels.  The options we permit here are `kernel' and `append
; Since there is no room in the bottom 64K for all of these, we
; stick them in high memory and copy them down before we need them.
;
		struc vkernel
vk_vname:	resb FILENAME_MAX	; Virtual name **MUST BE FIRST!**
vk_rname:	resb FILENAME_MAX	; Real name
vk_ipappend:	resb 1			; "IPAPPEND" flag
vk_type:	resb 1			; Type of file
vk_appendlen:	resw 1
		alignb 4
vk_append:	resb max_cmd_len+1	; Command line
		alignb 4
vk_end:		equ $			; Should be <= vk_size
		endstruc


; ---------------------------------------------------------------------------
;   BEGIN CODE
; ---------------------------------------------------------------------------

;
; Memory below this point is reserved for the BIOS and the MBR
;
		section .earlybss
                global trackbuf
trackbufsize	equ 8192
trackbuf	resb trackbufsize	; Track buffer goes here
		; ends at 2800h

		; These fields save information from before the time
		; .bss is zeroed... must be in .earlybss
		global InitStack
InitStack	resd 1

		section .bss16
		alignb FILENAME_MAX
                global IPOption
IPOption	resb 80			; ip= option buffer
PXEStack	resd 1			; Saved stack during PXE call

		alignb 4
                global DHCPMagic, RebootTime, APIVer
RebootTime	resd 1			; Reboot timeout, if set by option
StrucPtr	resw 2			; Pointer to PXENV+ or !PXE structure
APIVer		resw 1			; PXE API version found
LocalBootType	resw 1			; Local boot return code
DHCPMagic	resb 1			; PXELINUX magic flags

; The relative position of these fields matter!
                global BOOTIFStr
BOOTIFStr	resb 7			; Space for "BOOTIF="

		section .bss16
                global packet_buf
		alignb 16
packet_buf	resb 2048		; Transfer packet
packet_buf_size	equ $-packet_buf

		section .text16
		;
		; PXELINUX needs more BSS than the other derivatives;
		; therefore we relocate it from 7C00h on startup.
		;
StackBuf	equ $-44		; Base of stack if we use our own
StackTop	equ StackBuf

		; PXE loads the whole file, but assume it can't be more
		; than (384-31)K in size.
MaxLMA		equ 384*1024

;
; Primary entry point.
;
bootsec		equ $
_start:
		jmp 0:_start1		; Canonicalize the address and skip
					; the patch header

;
; Patch area for adding hardwired DHCP options
;
		align 4

hcdhcp_magic	dd 0x2983c8ac		; Magic number
hcdhcp_len	dd 7*4			; Size of this structure
hcdhcp_flags	dd 0			; Reserved for the future
		; Parameters to be parsed before the ones from PXE
bdhcp_offset	dd 0			; Offset (entered by patcher)
bdhcp_len	dd 0			; Length (entered by patcher)
		; Parameters to be parsed *after* the ones from PXE
adhcp_offset	dd 0			; Offset (entered by patcher)
adhcp_len	dd 0			; Length (entered by patcher)

_start1:
		pushfd			; Paranoia... in case of return to PXE
		pushad			; ... save as much state as possible
		push ds
		push es
		push fs
		push gs

		cld			; Copy upwards
		xor ax,ax
		mov ds,ax
		mov es,ax

		; That is all pushed onto the PXE stack.  Save the pointer
		; to it and switch to an internal stack.
		mov [InitStack],sp
		mov [InitStack+2],ss

%if USE_PXE_PROVIDED_STACK
		; Apparently some platforms go bonkers if we
		; set up our own stack...
		mov [BaseStack],sp
		mov [BaseStack+4],ss
%endif

		lss esp,[BaseStack]
		sti			; Stack set up and ready
;
; Move the hardwired DHCP options (if present) to a safe place...
;
bdhcp_copy:
		mov cx,[bdhcp_len]
		mov ax,trackbufsize/2
		jcxz .none
		cmp cx,ax
		jbe .oksize
		mov cx,ax
		mov [bdhcp_len],ax
.oksize:
		mov eax,[bdhcp_offset]
		add eax,_start
		mov si,ax
		and si,000Fh
		shr eax,4
		push ds
		mov ds,ax
		mov di,trackbuf
		add cx,3
		shr cx,2
		rep movsd
		pop ds
.none:

adhcp_copy:
		mov cx,[adhcp_len]
		mov ax,trackbufsize/2
		jcxz .none
		cmp cx,ax
		jbe .oksize
		mov cx,ax
		mov [adhcp_len],ax
.oksize:
		mov eax,[adhcp_offset]
		add eax,_start
		mov si,ax
		and si,000Fh
		shr eax,4
		push ds
		mov ds,ax
		mov di,trackbuf+trackbufsize/2
		add cx,3
		shr cx,2
		rep movsd
		pop ds
.none:

;
; Initialize screen (if we're using one)
;
%include "init.inc"

;
; Tell the user we got this far
;
		mov si,syslinux_banner
		call writestr_early

		mov si,copyright_str
		call writestr_early

;
; Look to see if we are on an EFI CSM system.  Some EFI
; CSM systems put the BEV stack in low memory, which means
; a return to the PXE stack will crash the system.  However,
; INT 18h works reliably, so in that case hack the stack and
; point the "return address" to an INT 18h instruction.
;
; Hack the stack instead of the much simpler "just invoke INT 18h
; if we want to reset", so that chainloading other NBPs will work.
;
efi_csm_workaround:
		push es
		les bp,[InitStack]	; GS:SP -> original stack
		les bx,[es:bp+44]	; Return address
		cmp word [es:bx],18CDh	; Already pointing to INT 18h?
		je .skip

		; Search memory from E0000 to FFFFF for a $EFI structure
		mov bx,0E000h
.scan_mem:
		mov es,bx
		cmp dword [es:0],'IFE$'	; $EFI is byte-reversed...
		jne .not_here
		;
		; Verify the table.  We don't check the checksum because
		; it seems some CSMs leave it at zero.
		;
		movzx cx,byte [es:5]	; Table length
		cmp cx,83		; 83 bytes is the current length...
		jae .found_it

.not_here:
		inc bx
		jnz .scan_mem
		jmp .skip		; No $EFI structure found

		;
		; Found a $EFI structure.  Move down the original stack
		; and put an INT 18h instruction there instead.
		;
.found_it:
%if USE_PXE_PROVIDED_STACK
		mov cx,efi_csm_hack_size
		mov si,sp
		sub sp,cx
		mov di,sp
		mov ax,ss
		mov es,ax
		sub [InitStack],cx
		sub [BaseStack],cx
%else
		les si,[InitStack]
		lea di,[si-efi_csm_hack_size]
		mov [InitStack],di
%endif
		lea cx,[bp+52]		; End of the stack we care about
		sub cx,si
		es rep movsb
		mov [es:di-8],di	; Clobber the return address
		mov [es:di-6],es
		mov si,efi_csm_hack
		mov cx,efi_csm_hack_size
		rep movsb

.skip:	
		pop es			; Restore CS == DS == ES

		section .data16
		alignz 4
efi_csm_hack:
		int 18h
		jmp 0F000h:0FFF0h
		hlt
efi_csm_hack_size equ $-efi_csm_hack

<<<<<<< HEAD
		section .text16
=======
		section .text

;
; Assume API version 2.1, in case we find the !PXE structure without
; finding the PXENV+ structure.  This should really look at the Base
; Code ROM ID structure in have_pxe, but this is adequate for now --
; if we have !PXE, we have to be 2.1 or higher, and we don't care
; about higher versions than that.
;
		mov word [APIVer],0201h

;
; Now we need to find the !PXE structure.
; We search for the following, in order:
;
; a. !PXE structure as SS:[SP+4]
; b. PXENV+ structure at [ES:BX]
; c. INT 1Ah AX=5650h -> PXENV+
; d. Search memory for !PXE
; e. Search memory for PXENV+
;
; If we find a PXENV+ structure, we try to find a !PXE structure from
; it if the API version is 2.1 or later.
;
		; Plan A: !PXE structure as SS:[SP+4]
		lgs bp,[InitStack]	; GS:BP -> original stack
		les bx,[gs:bp+48]
		call is_pxe
		je have_pxe

		; Plan B: PXENV+ structure at [ES:BX]
		inc byte [plan]
		mov bx,[gs:bp+24]	; Original BX
		mov es,[gs:bp+4]	; Original ES
		call is_pxenv
		je have_pxenv

		; Plan C: PXENV+ structure via INT 1Ah AX=5650h
		inc byte [plan]
		mov ax, 5650h
%if USE_PXE_PROVIDED_STACK == 0
		lss sp,[InitStack]
%endif
		int 1Ah			; May trash regs
%if USE_PXE_PROVIDED_STACK == 0
		lss esp,[BaseStack]
%endif
		sti			; Work around Etherboot bug

		jc no_int1a
		cmp ax,564Eh
		jne no_int1a

		call is_pxenv
		je have_pxenv

no_int1a:
		; Plan D: !PXE memory scan
		inc byte [plan]
		call memory_scan_for_pxe_struct		; !PXE scan
		je have_pxe

		; Plan E: PXENV+ memory scan
		inc byte [plan]
		call memory_scan_for_pxenv_struct	; PXENV+ scan
		je have_pxenv

		; Found nothing at all!!
no_pxe:
		mov si,err_nopxe
		call writestr_early
		jmp kaboom

have_pxenv:
		mov [StrucPtr],bx
		mov [StrucPtr+2],es

		mov si,found_pxenv
		call writestr_early

		mov si,apiver_str
		call writestr_early
		mov ax,[es:bx+6]
		mov [APIVer],ax
		call writehex4
		call crlf

		cmp ax,0201h			; API version 2.1 or higher
		jb .old_api
		cmp byte [es:bx+8],2Ch		; Space for !PXE pointer?
		jb .pxescan
		les bx,[es:bx+28h]		; !PXE structure pointer
		call is_pxe
		je have_pxe

		; Nope, !PXE structure missing despite API 2.1+, or at least
		; the pointer is missing.  Do a last-ditch attempt to find it.
.pxescan:
		call memory_scan_for_pxe_struct
		je have_pxe

		; Otherwise, no dice, use PXENV+ structure
.old_api:
		les bx,[StrucPtr]
		push word [es:bx+22h]		; UNDI data len
		push word [es:bx+20h]		; UNDI data seg
		push word [es:bx+26h]		; UNDI code len
		push word [es:bx+24h]		; UNDI code seg
		push dword [es:bx+0Ah]		; PXENV+ entry point

		mov si,pxenventry_msg
		jmp have_entrypoint

have_pxe:
		mov [StrucPtr],bx
		mov [StrucPtr+2],es

		push word [es:bx+2Eh]		; UNDI data len
		push word [es:bx+28h]		; UNDI data seg
		push word [es:bx+36h]		; UNDI code len
		push word [es:bx+30h]		; UNDI code seg
		push dword [es:bx+10h]		; !PXE entry point

		mov si,pxeentry_msg

have_entrypoint:
		push cs
		pop es				; Restore CS == DS == ES

		call writestr_early		; !PXE or PXENV+ entry found

		pop dword [PXEEntry]
		mov ax,[PXEEntry+2]
		call writehex4
		mov al,':'
		call writechr
		mov ax,[PXEEntry]
		call writehex4

		mov si,viaplan_msg
		call writestr_early

		mov si,undi_code_msg
		call writestr_early
		pop ax				; UNDI code segment
		call writehex4
		xchg dx,ax
		mov si,len_msg
		call writestr_early
		pop ax				; UNDI code length
		call writehex4
		call crlf
		add ax,15
		shr ax,4
		add dx,ax			; DX = seg of end of UNDI code

		mov si,undi_data_msg
		call writestr_early
		pop ax				; UNDI data segment
		call writehex4
		xchg bx,ax
		mov si,len_msg
		call writestr_early
		pop ax				; UNDI data length
		call writehex4
		call crlf
		add ax,15
		shr ax,4
		add ax,bx			; AX = seg of end of UNDI data

		cmp ax,dx
		ja .data_on_top
		xchg ax,dx
.data_on_top:
		; Could we safely add 63 here before the shift?
		shr ax,6			; Convert to kilobytes
		mov [RealBaseMem],ax


;
; Network-specific initialization
;
		xor ax,ax
		mov [LocalDomain],al		; No LocalDomain received


; This is a good time to initialize DHCPMagic...
; Initialize it to 1 meaning we will accept options found;
; in earlier versions of PXELINUX bit 0 was used to indicate
; we have found option 208 with the appropriate magic number;
; we no longer require that, but MAY want to re-introduce
; it in the future for vendor encapsulated options.
		mov byte [DHCPMagic],1

;
; Process any hardwired options the user may have specified.  This is
; different than the actual packets in that there is no header, just
; an option field.
;
		mov cx,[bdhcp_len]
		mov si,trackbuf
		call parse_dhcp_options

;
; The DHCP client identifiers are best gotten from the DHCPREQUEST
; packet (query info 1).
;
query_bootp_1:
		mov si,get_packet_msg
		call writestr_early

		mov dl,1
		call pxe_get_cached_info
		call parse_dhcp

;
; Now attempt to get the BOOTP/DHCP packet that brought us life (and an IP
; address).  This lives in the DHCPACK packet (query info 2).
;
query_bootp_2:
		mov dl,2
		call pxe_get_cached_info
		call parse_dhcp			; Parse DHCP packet
;
; Save away MAC address (assume this is in query info 2.  If this
; turns out to be problematic it might be better getting it from
; the query info 1 packet.)
;
.save_mac:
		movzx cx,byte [trackbuf+bootp.hardlen]
		cmp cx,16
		jna .mac_ok
		xor cx,cx		; Bad hardware address length
.mac_ok:
		mov [MACLen],cl
		mov al,[trackbuf+bootp.hardware]
		mov [MACType],al
		mov si,trackbuf+bootp.macaddr
		mov di,MAC
		rep movsb

; Enable this if we really need to zero-pad this field...
;		mov cx,MAC+MAC_MAX+1
;		sub cx,di
;		xor ax,ax
;		rep stosb

;
; Now, get the boot file and other info.  This lives in the CACHED_REPLY
; packet (query info 3).
;
query_bootp_3:
		mov dl,3
		call pxe_get_cached_info
		call parse_dhcp			; Parse DHCP packet
		call crlf

;
; Process any hardwired options the user may have specified.  This is
; different than the actual packets in that there is no header, just
; an option field.  This handles the "after" options
;
		mov cx,[adhcp_len]
		mov si,trackbuf+trackbufsize/2
		call parse_dhcp_options

;
; Generate the bootif string, and the hardware-based config string.
;
make_bootif_string:
		mov si,bootif_str
		mov di,BOOTIFStr
		mov cx,bootif_str_len
		rep movsb

		movzx cx,byte [MACLen]
		mov si,MACType
		inc cx
.hexify_mac:
		push cx
		mov cl,1		; CH == 0 already
		call lchexbytes
		mov al,'-'
		stosb
		pop cx
		loop .hexify_mac
		mov [di-1],cl		; Null-terminate and strip final dash
;
; Generate ip= option
;
		call genipopt

;
; Print IP address
;
		mov eax,[MyIP]
		mov di,DotQuadBuf
		push di
		call gendotquad			; This takes network byte order input

		xchg ah,al			; Convert to host byte order
		ror eax,16			; (BSWAP doesn't work on 386)
		xchg ah,al

		mov si,myipaddr_msg
		call writestr_early
		call writehex8
		mov al,' '
		call writechr
		pop si				; DotQuadBuf
		call writestr_early
		call crlf

		mov si,IPOption
		call writestr_early
		call crlf

;
; Check to see if we got any PXELINUX-specific DHCP options; in particular,
; if we didn't get the magic enable, do not recognize any other options.
;
check_dhcp_magic:
		test byte [DHCPMagic], 1	; If we didn't get the magic enable...
		jnz .got_magic
		mov byte [DHCPMagic], 0		; If not, kill all other options
.got_magic:


>>>>>>> 259c0dca
;
; do fs initialize
;
                extern pxe_fs_ops
	        mov eax,pxe_fs_ops
                pm_call fs_init

;
; Initialize the idle mechanism
;
		call reset_idle

;
; Now we're all set to start with our *real* business.	First load the
; configuration file (if any) and parse it.
;
; In previous versions I avoided using 32-bit registers because of a
; rumour some BIOSes clobbered the upper half of 32-bit registers at
; random.  I figure, though, that if there are any of those still left
; they probably won't be trying to install Linux on them...
;
; The code is still ripe with 16-bitisms, though.  Not worth the hassle
; to take'm out.  In fact, we may want to put them back if we're going
; to boot ELKS at some point.
;

;
; Load configuration file
;
                pm_call load_config

;
; Linux kernel loading code is common.  However, we need to define
; a couple of helper macros...
;

; Unload PXE stack
%define HAVE_UNLOAD_PREP
%macro	UNLOAD_PREP 0
		pm_call unload_pxe
%endmacro

;
; Now we have the config file open.  Parse the config file and
; run the user interface.
;
%include "ui.inc"

;
; Boot to the local disk by returning the appropriate PXE magic.
; AX contains the appropriate return code.
;
%if HAS_LOCALBOOT

local_boot:
		push cs
		pop ds
		mov [LocalBootType],ax
		call vgaclearmode
		mov si,localboot_msg
		call writestr_early
		; Restore the environment we were called with
		call cleanup_hardware
		lss sp,[InitStack]
		pop gs
		pop fs
		pop es
		pop ds
		popad
		mov ax,[cs:LocalBootType]
		popfd
		retf				; Return to PXE

%endif

;
; kaboom: write a message and bail out.  Wait for quite a while,
;	  or a user keypress, then do a hard reboot.
;
;         Note: use BIOS_timer here; we may not have jiffies set up.
;
                global kaboom
kaboom:
		RESET_STACK_AND_SEGS AX
.patch:		mov si,bailmsg
		call writestr_early		; Returns with AL = 0
.drain:		call pollchar
		jz .drained
		call getchar
		jmp short .drain
.drained:
		mov edi,[RebootTime]
		mov al,[DHCPMagic]
		and al,09h		; Magic+Timeout
		cmp al,09h
		je .time_set
		mov edi,REBOOT_TIME
.time_set:
		mov cx,18
.wait1:		push cx
		mov ecx,edi
.wait2:		mov dx,[BIOS_timer]
.wait3:		call pollchar
		jnz .keypress
		cmp dx,[BIOS_timer]
		je .wait3
		loop .wait2,ecx
		mov al,'.'
		call writechr
		pop cx
		loop .wait1
.keypress:
		call crlf
		mov word [BIOS_magic],0	; Cold reboot
		jmp 0F000h:0FFF0h	; Reset vector address


;
; pxenv
;
; This is the main PXENV+/!PXE entry point, using the PXENV+
; calling convention.  This is a separate local routine so
; we can hook special things from it if necessary.  In particular,
; some PXE stacks seem to not like being invoked from anything but
; the initial stack, so humour it.
;
; While we're at it, save and restore all registers.
;
                global pxenv
pxenv:
		pushfd
		pushad
%if USE_PXE_PROVIDED_STACK == 0
		mov [cs:PXEStack],sp
		mov [cs:PXEStack+2],ss
		lss sp,[cs:InitStack]
%endif
		; Pre-clear the Status field
		mov word [es:di],cs

		; This works either for the PXENV+ or the !PXE calling
		; convention, as long as we ignore CF (which is redundant
		; with AX anyway.)
		push es
		push di
		push bx
.jump:		call 0:0
		add sp,6
		mov [cs:PXEStatus],ax
%if USE_PXE_PROVIDED_STACK == 0
		lss sp,[cs:PXEStack]
%endif
		mov bp,sp
		and ax,ax
		setnz [bp+32]			; If AX != 0 set CF on return

		; This clobbers the AX return, but we already saved it into
		; the PXEStatus variable.
		popad
		popfd				; Restore flags (incl. IF, DF)
		ret

; Must be after function def due to NASM bug
                global PXEEntry
PXEEntry	equ pxenv.jump+1

		section .bss16
		alignb 2
PXEStatus	resb 2


		section .text16
;
; Invoke INT 1Ah on the PXE stack.  This is used by the "Plan C" method
; for finding the PXE entry point.
;
                global pxe_int1a
pxe_int1a:
%if USE_PXE_PROVIDED_STACK == 0
		mov [cs:PXEStack],sp
		mov [cs:PXEStack+2],ss
		lss sp,[cs:InitStack]
%endif
		int 1Ah			; May trash registers
%if USE_PXE_PROVIDED_STACK == 0
		lss sp,[cs:PXEStack]
%endif
		ret


; -----------------------------------------------------------------------------
;  Common modules
; -----------------------------------------------------------------------------

%include "common.inc"		; Universal modules
%include "writestr.inc"		; String output
writestr_early	equ writestr
%include "writehex.inc"		; Hexadecimal output
%include "rawcon.inc"		; Console I/O w/o using the console functions

; -----------------------------------------------------------------------------
;  Begin data section
; -----------------------------------------------------------------------------

<<<<<<< HEAD
		section .data16
=======
.pkt_loop:	mov bx,[bp-8]		; TID
		mov di,packet_buf
		mov [pxe_udp_read_pkt.buffer],di
		mov [pxe_udp_read_pkt.buffer+2],ds
		mov word [pxe_udp_read_pkt.buffersize],packet_buf_size
		mov eax,[MyIP]
		mov [pxe_udp_read_pkt.dip],eax
		mov [pxe_udp_read_pkt.lport],bx
		mov di,pxe_udp_read_pkt
		mov bx,PXENV_UDP_READ
		call pxenv
		jnc .got_packet			; Wait for packet
.no_packet:
		mov dx,[BIOS_timer]
		cmp dx,[bp-12]
		je .pkt_loop
		mov [bp-12],dx
		dec word [bp-10]
		jnz .pkt_loop
		pop ax	; Adjust stack
		pop ax
		jmp .failure

.got_packet:
		mov si,[bp-6]			; TFTP pointer
		mov bx,[bp-8]			; TID

		; Make sure the packet actually came from the server
		; This is technically not to the TFTP spec?
		mov eax,[si+tftp_remoteip]
		cmp [pxe_udp_read_pkt.sip],eax
		jne .no_packet

		; Got packet - reset timeout
		mov word [bp-2],TimeoutTable

		pop ax	; Adjust stack
		pop ax

		mov ax,[pxe_udp_read_pkt.rport]
		mov [si+tftp_remoteport],ax

		; filesize <- -1 == unknown
		mov dword [si+tftp_filesize], -1
		; Default blksize unless blksize option negotiated
		mov word [si+tftp_blksize], TFTP_BLOCKSIZE

		movzx ecx,word [pxe_udp_read_pkt.buffersize]
		sub cx,2		; CX <- bytes after opcode
		jb .failure		; Garbled reply

		mov si,packet_buf
		lodsw

		cmp ax, TFTP_ERROR
		je .bailnow		; ERROR reply: don't try again

		; If the server doesn't support any options, we'll get
		; a DATA reply instead of OACK.  Stash the data in
		; the file buffer and go with the default value for
		; all options...
		cmp ax, TFTP_DATA
		je .no_oack

		cmp ax, TFTP_OACK
		jne .err_reply		; Unknown packet type

		; Now we need to parse the OACK packet to get the transfer
		; and packet sizes.
		;  SI -> first byte of options; [E]CX -> byte count
.parse_oack:
		jcxz .done_pkt			; No options acked

.get_opt_name:
		; If we find an option which starts with a NUL byte,
		; (a null option), we're either seeing garbage that some
		; TFTP servers add to the end of the packet, or we have
		; no clue how to parse the rest of the packet (what is
		; an option name and what is a value?)  In either case,
		; discard the rest.
		cmp byte [si],0
		je .done_pkt

		mov di,si
		mov bx,si
.opt_name_loop:	lodsb
		and al,al
		jz .got_opt_name
		or al,20h			; Convert to lowercase
		stosb
		loop .opt_name_loop
		; We ran out, and no final null
		jmp .done_pkt			; Ignore runt option
.got_opt_name:	; si -> option value
		dec cx				; bytes left in pkt
		jz .done_pkt			; Option w/o value, ignore

		; Parse option pointed to by bx; guaranteed to be
		; null-terminated.
		push cx
		push si
		mov si,bx			; -> option name
		mov bx,tftp_opt_table
		mov cx,tftp_opts
.opt_loop:
		push cx
		push si
		mov di,[bx]			; Option pointer
		mov cx,[bx+2]			; Option len
		repe cmpsb
		pop si
		pop cx
		je .get_value			; OK, known option
		add bx,6
		loop .opt_loop

		pop si
		pop cx
		; Non-negotiated option returned, no idea what it means...
		jmp .err_reply

.get_value:	pop si				; si -> option value
		pop cx				; cx -> bytes left in pkt
		mov bx,[bx+4]			; Pointer to data target
		add bx,[bp-6]			; TFTP socket pointer
		xor eax,eax
		xor edx,edx
.value_loop:	lodsb
		and al,al
		jz .got_value
		sub al,'0'
		cmp al, 9
		ja .err_reply			; Not a decimal digit
		imul edx,10
		add edx,eax
		mov [bx],edx
		loop .value_loop
		; Ran out before final null, accept anyway
		jmp short .done_pkt

.got_value:
		dec cx
		jnz .get_opt_name		; Not end of packet

		; ZF == 1

		; Success, done!
.done_pkt:
		pop si			; Junk
		pop si			; We want the packet ptr in SI

		mov eax,[si+tftp_filesize]
.got_file:				; SI->socket structure, EAX = size
		and eax,eax		; Set ZF depending on file size
		jz .error_si		; ZF = 1 need to free the socket
.ret:
		leave			; SP <- BP, POP BP
		pop cx
		pop bx
		pop es
		ret


.no_oack:	; We got a DATA packet, meaning no options are
		; suported.  Save the data away and consider the length
		; undefined, *unless* this is the only data packet...
		mov bx,[bp-6]		; File pointer
		sub cx,2		; Too short?
		jb .failure
		lodsw			; Block number
		cmp ax,htons(1)
		jne .failure
		mov [bx+tftp_lastpkt],ax
		cmp cx,TFTP_BLOCKSIZE
		ja .err_reply		; Corrupt...
		je .not_eof
		; This was the final EOF packet, already...
		; We know the filesize, but we also want to ack the
		; packet and set the EOF flag.
		mov [bx+tftp_filesize],ecx
		mov byte [bx+tftp_goteof],1
		push si
		mov si,bx
		; AX = htons(1) already
		call ack_packet
		pop si
.not_eof:
		mov [bx+tftp_bytesleft],cx
		mov ax,pktbuf_seg
		push es
		mov es,ax
		mov di,tftp_pktbuf
		mov [bx+tftp_dataptr],di
		add cx,3
		shr cx,2
		rep movsd
		pop es
		jmp .done_pkt

.err_reply:	; TFTP protocol error.  Send ERROR reply.
		; ServerIP and gateway are already programmed in
		mov si,[bp-6]
		mov ax,[si+tftp_remoteport]
		mov word [pxe_udp_write_pkt.rport],ax
		mov word [pxe_udp_write_pkt.buffer],tftp_proto_err
		mov word [pxe_udp_write_pkt.buffersize],tftp_proto_err_len
		mov di,pxe_udp_write_pkt
		mov bx,PXENV_UDP_WRITE
		call pxenv

		; Write an error message and explode
		mov si,err_damage
		call writestr_early
		jmp kaboom

.bailnow:
		; Immediate error - no retry
		mov word [bp-2],TimeoutTableEnd-1

.failure:	pop bx			; Junk
		pop bx
		pop si
		pop ax
		inc ax
		cmp ax,TimeoutTableEnd
		jb .sendreq		; Try again

.error:		mov si,bx		; Socket pointer
.error_si:				; Socket pointer already in SI
		call free_socket	; ZF <- 1, SI <- 0
		jmp .ret


%if GPXE
.gpxe:
		push bx			; Socket pointer
		mov di,gpxe_file_open
		mov word [di],2		; PXENV_STATUS_BAD_FUNC
		mov word [di+4],packet_buf+2	; Completed URL
		mov [di+6],ds
		mov bx,PXENV_FILE_OPEN
		call pxenv
		pop si			; Socket pointer in SI
		jc .error_si

		mov ax,[di+2]
		mov word [si+tftp_localport],-1	; gPXE URL
		mov [si+tftp_remoteport],ax
		mov di,gpxe_get_file_size
		mov [di+2],ax

%if 0
		; Disable this for now since gPXE doesn't always
		; return valid information in PXENV_GET_FILE_SIZE
		mov bx,PXENV_GET_FILE_SIZE
		call pxenv
		mov eax,[di+4]		; File size
		jnc .oksize
%endif
		or eax,-1		; Size unknown
.oksize:
		mov [si+tftp_filesize],eax
		jmp .got_file
%endif ; GPXE

;
; allocate_socket: Allocate a local UDP port structure
;
;		If successful:
;		  ZF set
;		  BX     = socket pointer
;               If unsuccessful:
;                 ZF clear
;
allocate_socket:
		push cx
		mov bx,Files
		mov cx,MAX_OPEN
.check:		cmp word [bx], byte 0
		je .found
		add bx,open_file_t_size
		loop .check
		xor cx,cx			; ZF = 1
		pop cx
		ret
		; Allocate a socket number.  Socket numbers are made
		; guaranteed unique by including the socket slot number
		; (inverted, because we use the loop counter cx); add a
		; counter value to keep the numbers from being likely to
		; get immediately reused.
		;
		; The NextSocket variable also contains the top two bits
		; set.  This generates a value in the range 49152 to
		; 57343.
.found:
		dec cx
		push ax
		mov ax,[NextSocket]
		inc ax
		and ax,((1 << (13-MAX_OPEN_LG2))-1) | 0xC000
		mov [NextSocket],ax
		shl cx,13-MAX_OPEN_LG2
		add cx,ax			; ZF = 0
		xchg ch,cl			; Convert to network byte order
		mov [bx],cx			; Socket in use
		pop ax
		pop cx
		ret

;
; Free socket: socket in SI; return SI = 0, ZF = 1 for convenience
;
free_socket:
		push es
		pusha
		xor ax,ax
		mov es,ax
		mov di,si
		mov cx,tftp_pktbuf >> 1		; tftp_pktbuf is not cleared
		rep stosw
		popa
		pop es
		xor si,si
		ret

;
; parse_dotquad:
;		Read a dot-quad pathname in DS:SI and output an IP
;		address in EAX, with SI pointing to the first
;		nonmatching character.
;
;		Return CF=1 on error.
;
;		No segment assumptions permitted.
;
parse_dotquad:
		push cx
		mov cx,4
		xor eax,eax
.parseloop:
		mov ch,ah
		mov ah,al
		lodsb
		sub al,'0'
		jb .notnumeric
		cmp al,9
		ja .notnumeric
		aad				; AL += 10 * AH; AH = 0;
		xchg ah,ch
		jmp .parseloop
.notnumeric:
		cmp al,'.'-'0'
		pushf
		mov al,ah
		mov ah,ch
		xor ch,ch
		ror eax,8
		popf
		jne .error
		loop .parseloop
		jmp .done
.error:
		loop .realerror			; If CX := 1 then we're done
		clc
		jmp .done
.realerror:
		stc
.done:
		dec si				; CF unchanged!
		pop cx
		ret

;
; is_url:      Return CF=0 if and only if the buffer pointed to by
;	       DS:SI is a URL (contains ://).  No registers modified.
;
%if GPXE
is_url:
		push si
		push eax
.loop:
		mov eax,[si]
		inc si
		and al,al
		jz .not_url
		and eax,0FFFFFFh
		cmp eax,'://'
		jne .loop
.done:
		; CF=0 here
		pop eax
		pop si
		ret
.not_url:
		stc
		jmp .done

;
; is_gpxe:     Return CF=0 if and only if the buffer pointed to by
;	       DS:SI is a URL (contains ://) *and* the gPXE extensions
;	       API is available.  No registers modified.
;
is_gpxe:
		call is_url
		jc .ret			; Not a URL, don't bother
.again:
		cmp byte [HasGPXE],1
		ja .unknown
		; CF=1 if not available (0),
		; CF=0 if known available (1).
.ret:		ret

.unknown:
		; If we get here, the gPXE status is unknown.
		push es
		pushad
		push ds
		pop es
		mov di,gpxe_file_api_check
		mov bx,PXENV_FILE_API_CHECK	; BH = 0
		call pxenv
		jc .nogood
		cmp dword [di+4],0xe9c17b20
		jne .nogood
		mov ax,[di+12]		; Don't care about the upper half...
		not ax			; Set bits of *missing* functions...
		and ax,01001011b	; The functions we care about
		setz bh
		jz .done
.nogood:
		mov si,gpxe_warning_msg
		call writestr_early
.done:
		mov [HasGPXE],bh
		popad
		pop es
		jmp .again

		section .data
gpxe_warning_msg:
		db 'URL syntax, but gPXE extensions not detected, '
		db 'trying plain TFTP...', CR, LF, 0
HasGPXE		db -1			; Unknown
		section .text

%endif

;
; mangle_name: Mangle a filename pointed to by DS:SI into a buffer pointed
;	       to by ES:DI; ends on encountering any whitespace.
;	       DI is preserved.
;
;	       This verifies that a filename is < FILENAME_MAX characters
;	       and doesn't contain whitespace, and zero-pads the output buffer,
;	       so "repe cmpsb" can do a compare.
;
;	       The first four bytes of the manged name is the IP address of
;	       the download host, 0 for no host, or -1 for a gPXE URL.
;
;              No segment assumptions permitted.
;
mangle_name:
		push di
%if GPXE
		call is_url
		jc .not_url
		or eax,-1			; It's a URL
		jmp .prefix_done
.not_url:
%endif ; GPXE
		push si
		mov eax,[cs:ServerIP]
		cmp byte [si],0
		je .noip			; Null filename?!?!
		cmp word [si],'::'		; Leading ::?
		je .gotprefix

.more:
		inc si
		cmp byte [si],0
		je .noip
		cmp word [si],'::'
		jne .more

		; We have a :: prefix of some sort, it could be either
		; a DNS name or a dot-quad IP address.  Try the dot-quad
		; first...
.here:
		pop si
		push si
		call parse_dotquad
		jc .notdq
		cmp word [si],'::'
		je .gotprefix
.notdq:
		pop si
		push si
		call dns_resolv
		cmp word [si],'::'
		jne .noip
		and eax,eax
		jnz .gotprefix

.noip:
		pop si
		xor eax,eax
		jmp .prefix_done

.gotprefix:
		pop cx				; Adjust stack
		inc si				; Skip double colon
		inc si

.prefix_done:
		stosd				; Save IP address prefix
		mov cx,FILENAME_MAX-5

.mn_loop:
		lodsb
		cmp al,' '			; If control or space, end
		jna .mn_end
		stosb
		loop .mn_loop
.mn_end:
		inc cx				; At least one null byte
		xor ax,ax			; Zero-fill name
		rep stosb			; Doesn't do anything if CX=0
		pop di
		ret				; Done

;
; unmangle_name: Does the opposite of mangle_name; converts a DOS-mangled
;                filename to the conventional representation.  This is needed
;                for the BOOT_IMAGE= parameter for the kernel.
;
;                NOTE: The output buffer needs to be able to hold an
;		 expanded IP address.
;
;                DS:SI -> input mangled file name
;                ES:DI -> output buffer
;
;                On return, DI points to the first byte after the output name,
;                which is set to a null byte.
;
unmangle_name:
		push eax
		lodsd
		and eax,eax
		jz .noip
		cmp eax,-1
		jz .noip			; URL
		call gendotquad
		mov ax,'::'
		stosw
.noip:
		call strcpy
		dec di				; Point to final null byte
		pop eax
		ret

;
; pxenv
;
; This is the main PXENV+/!PXE entry point, using the PXENV+
; calling convention.  This is a separate local routine so
; we can hook special things from it if necessary.  In particular,
; some PXE stacks seem to not like being invoked from anything but
; the initial stack, so humour it.
;
; While we're at it, save and restore all registers.
;
pxenv:
		pushfd
		pushad
%if USE_PXE_PROVIDED_STACK == 0
		mov [cs:PXEStack],sp
		mov [cs:PXEStack+2],ss
		lss sp,[cs:InitStack]
%endif
		; Pre-clear the Status field
		mov word [es:di],cs

		; This works either for the PXENV+ or the !PXE calling
		; convention, as long as we ignore CF (which is redundant
		; with AX anyway.)
		push es
		push di
		push bx
.jump:		call 0:0
		add sp,6
		mov [cs:PXEStatus],ax
%if USE_PXE_PROVIDED_STACK == 0
		lss sp,[cs:PXEStack]
%endif
		mov bp,sp
		and ax,ax
		setnz [bp+32]			; If AX != 0 set CF on return

		; This clobbers the AX return, but we already saved it into
		; the PXEStatus variable.
		popad
		popfd				; Restore flags (incl. IF, DF)
		ret

; Must be after function def due to NASM bug
PXEEntry	equ pxenv.jump+1

		section .bss
		alignb 2
PXEStatus	resb 2

		section .text

;
; getfssec: Get multiple clusters from a file, given the starting cluster.
;
;	In this case, get multiple blocks from a specific TCP connection.
;
;  On entry:
;	ES:BX	-> Buffer
;	SI	-> TFTP socket pointer
;	CX	-> 512-byte block count; 0FFFFh = until end of file
;  On exit:
;	SI	-> TFTP socket pointer (or 0 on EOF)
;	CF = 1	-> Hit EOF
;	ECX	-> number of bytes actually read
;
getfssec:
		push eax
		push edi
		push bx
		push si
		push fs
		mov di,bx
		mov ax,pktbuf_seg
		mov fs,ax

		xor eax,eax
		movzx ecx,cx
		shl ecx,TFTP_BLOCKSIZE_LG2	; Convert to bytes
		push ecx			; Initial request size
		jz .hit_eof			; Nothing to do?

.need_more:
		call fill_buffer
		movzx eax,word [si+tftp_bytesleft]
		and ax,ax
		jz .hit_eof

		push ecx
		cmp ecx,eax
		jna .ok_size
		mov ecx,eax
.ok_size:
		mov ax,cx			; EAX<31:16> == ECX<31:16> == 0
		mov bx,[si+tftp_dataptr]
		sub [si+tftp_bytesleft],cx
		xchg si,bx
		fs rep movsb			; Copy from packet buffer
		xchg si,bx
		mov [si+tftp_dataptr],bx

		pop ecx
		sub ecx,eax
		jnz .need_more

.hit_eof:
		call fill_buffer

		pop eax				; Initial request amount
		xchg eax,ecx
		sub ecx,eax			; ... minus anything not gotten

		pop fs
		pop si

		; Is there anything left of this?
		mov eax,[si+tftp_filesize]
		sub eax,[si+tftp_filepos]
		jnz .bytes_left

		cmp [si+tftp_bytesleft],ax	; AX == 0
		jne .bytes_left

		cmp byte [si+tftp_goteof],0
		je .done
		; I'm 99% sure this can't happen, but...
		call fill_buffer		; Receive/ACK the EOF packet
.done:
		; The socket is closed and the buffer drained
		; Close socket structure and re-init for next user
		call free_socket
		stc
		jmp .ret
.bytes_left:
		clc
.ret:
		pop bx
		pop edi
		pop eax
		ret

;
; Get a fresh packet if the buffer is drained, and we haven't hit
; EOF yet.  The buffer should be filled immediately after draining!
;
; expects fs -> pktbuf_seg and ds:si -> socket structure
;
fill_buffer:
		cmp word [si+tftp_bytesleft],0
		je .empty
		ret				; Otherwise, nothing to do

.empty:
		push es
		pushad
		mov ax,ds
		mov es,ax

		; Note: getting the EOF packet is not the same thing
		; as tftp_filepos == tftp_filesize; if the EOF packet
		; is empty the latter condition can be true without
		; having gotten the official EOF.
		cmp byte [si+tftp_goteof],0
		jne .ret			; Already EOF

%if GPXE
		cmp word [si+tftp_localport], -1
		jne .get_packet_tftp
		call get_packet_gpxe
		jmp .ret
.get_packet_tftp:
%endif ; GPXE

		; TFTP code...
.packet_loop:
		; Start by ACKing the previous packet; this should cause the
		; next packet to be sent.
		mov bx,TimeoutTable

.send_ack:	push bx				; <D> Retry pointer
		movzx cx,byte [bx]		; Timeout

		mov ax,[si+tftp_lastpkt]
		call ack_packet			; Send ACK

		; We used to test the error code here, but sometimes
		; PXE would return negative status even though we really
		; did send the ACK.  Now, just treat a failed send as
		; a normally lost packet, and let it time out in due
		; course of events.

.send_ok:	; Now wait for packet.
		mov dx,[BIOS_timer]		; Get current time

.wait_data:	push cx				; <E> Timeout
		push dx				; <F> Old time

		mov bx,[si+tftp_pktbuf]
		mov [pxe_udp_read_pkt.buffer],bx
		mov [pxe_udp_read_pkt.buffer+2],fs
		mov [pxe_udp_read_pkt.buffersize],word PKTBUF_SIZE
		mov eax,[si+tftp_remoteip]
		mov [pxe_udp_read_pkt.sip],eax
		mov eax,[MyIP]
		mov [pxe_udp_read_pkt.dip],eax
		mov ax,[si+tftp_remoteport]
		mov [pxe_udp_read_pkt.rport],ax
		mov ax,[si+tftp_localport]
		mov [pxe_udp_read_pkt.lport],ax
		mov di,pxe_udp_read_pkt
		mov bx,PXENV_UDP_READ
		call pxenv
		jnc .recv_ok

		; No packet, or receive failure
		mov dx,[BIOS_timer]
		pop ax				; <F> Old time
		pop cx				; <E> Timeout
		cmp ax,dx			; Same time -> don't advance timeout
		je .wait_data			; Same clock tick
		loop .wait_data			; Decrease timeout

		pop bx				; <D> Didn't get any, send another ACK
		inc bx
		cmp bx,TimeoutTableEnd
		jb .send_ack
		jmp kaboom			; Forget it...

.recv_ok:	pop dx				; <F>
		pop cx				; <E>

		cmp word [pxe_udp_read_pkt.buffersize],byte 4
		jb .wait_data			; Bad size for a DATA packet

		mov bx,[si+tftp_pktbuf]
		cmp word [fs:bx],TFTP_DATA	; Not a data packet?
		jne .wait_data			; Then wait for something else

		mov ax,[si+tftp_lastpkt]
		xchg ah,al			; Host byte order
		inc ax				; Which packet are we waiting for?
		xchg ah,al			; Network byte order
		cmp [fs:bx+2],ax
		je .right_packet

		; Wrong packet, ACK the packet and then try again
		; This is presumably because the ACK got lost,
		; so the server just resent the previous packet
		mov ax,[fs:bx+2]
		call ack_packet
		jmp .send_ok			; Reset timeout

.right_packet:	; It's the packet we want.  We're also EOF if the
		; size < blocksize

		pop cx				; <D> Don't need the retry count anymore

		mov [si+tftp_lastpkt],ax	; Update last packet number

		movzx ecx,word [pxe_udp_read_pkt.buffersize]
		sub cx,byte 4			; Skip TFTP header

		; Set pointer to data block
		lea ax,[bx+4]			; Data past TFTP header
		mov [si+tftp_dataptr],ax

		add [si+tftp_filepos],ecx
		mov [si+tftp_bytesleft],cx

		cmp cx,[si+tftp_blksize]	; Is it a full block?
		jb .last_block			; If not, it's EOF

.ret:
		popad
		pop es
		ret


.last_block:	; Last block - ACK packet immediately
		mov ax,[fs:bx+2]
		call ack_packet

		; Make sure we know we are at end of file
		mov eax,[si+tftp_filepos]
		mov [si+tftp_filesize],eax
		mov byte [si+tftp_goteof],1

		jmp .ret

;
; TimeoutTable: list of timeouts (in 18.2 Hz timer ticks)
;
; This is roughly an exponential backoff...
;
		section .data
TimeoutTable:
		db 2, 2, 3, 3, 4, 5, 6, 7, 9, 10, 12, 15, 18
		db 21, 26, 31, 37, 44, 53, 64, 77, 92, 110, 132
		db 159, 191, 229, 255, 255, 255, 255
TimeoutTableEnd	equ $

		section .text
;
; ack_packet:
;
; Send ACK packet.  This is a common operation and so is worth canning.
;
; Entry:
;	SI	= TFTP block
;	AX	= Packet # to ack (network byte order)
; Exit:
;	All registers preserved
;
; This function uses the pxe_udp_write_pkt but not the packet_buf.
;
ack_packet:
		pushad
		mov [ack_packet_buf+2],ax	; Packet number to ack
		mov ax,[si]
		mov [pxe_udp_write_pkt.lport],ax
		mov ax,[si+tftp_remoteport]
		mov [pxe_udp_write_pkt.rport],ax
		mov eax,[si+tftp_remoteip]
		mov [pxe_udp_write_pkt.sip],eax
		xor eax,[MyIP]
		and eax,[Netmask]
		jz .nogw
		mov eax,[Gateway]
.nogw:
		mov [pxe_udp_write_pkt.gip],eax
		mov [pxe_udp_write_pkt.buffer],word ack_packet_buf
		mov [pxe_udp_write_pkt.buffersize], word 4
		mov di,pxe_udp_write_pkt
		mov bx,PXENV_UDP_WRITE
		call pxenv
		popad
		ret

%if GPXE
;
; Get a fresh packet from a gPXE socket; expects fs -> pktbuf_seg
; and ds:si -> socket structure
;
; Assumes CS == DS == ES.
;
get_packet_gpxe:
		mov di,gpxe_file_read

		mov ax,[si+tftp_remoteport]	; gPXE filehandle
		mov [di+2],ax
		mov ax,[si+tftp_pktbuf]
		mov [di+6],ax
		mov [si+tftp_dataptr],ax
		mov [di+8],fs

.again:
		mov word [di+4],PKTBUF_SIZE
		mov bx,PXENV_FILE_READ
		call pxenv
		jnc .ok				; Got data or EOF
		cmp word [di],PXENV_STATUS_TFTP_OPEN	; == EWOULDBLOCK
		je .again
		jmp kaboom			; Otherwise error...

.ok:
		movzx eax,word [di+4]		; Bytes read
		mov [si+tftp_bytesleft],ax	; Bytes in buffer
		add [si+tftp_filepos],eax	; Position in file

		and ax,ax			; EOF?
		mov eax,[si+tftp_filepos]

		jnz .got_stuff

		; We got EOF here, make sure the upper layers know
		mov [si+tftp_filesize],eax

.got_stuff:
		; If we're done here, close the file
		cmp [si+tftp_filesize],eax
		ja .done		; Not EOF, there is still data...

		; Reuse the previous [es:di] structure since the
		; relevant fields are all the same
		mov byte [si+tftp_goteof],1

		mov bx,PXENV_FILE_CLOSE
		call pxenv
		; Ignore return...
.done:
		ret
%endif ; GPXE

;
; unload_pxe:
;
; This function unloads the PXE and UNDI stacks and unclaims
; the memory.
;
unload_pxe:
		cmp byte [KeepPXE],0		; Should we keep PXE around?
		jne reset_pxe

		push ds
		push es

		mov ax,cs
		mov ds,ax
		mov es,ax

		mov si,new_api_unload
		cmp byte [APIVer+1],2		; Major API version >= 2?
		jae .new_api
		mov si,old_api_unload
.new_api:

.call_loop:	xor ax,ax
		lodsb
		and ax,ax
		jz .call_done
		xchg bx,ax
		mov di,pxe_unload_stack_pkt
		push di
		xor ax,ax
		mov cx,pxe_unload_stack_pkt_len >> 1
		rep stosw
		pop di
		call pxenv
		jc .cant_free
		mov ax,word [pxe_unload_stack_pkt.status]
		cmp ax,PXENV_STATUS_SUCCESS
		jne .cant_free
		jmp .call_loop

.call_done:
		mov bx,0FF00h

		mov dx,[RealBaseMem]
		cmp dx,[BIOS_fbm]		; Sanity check
		jna .cant_free
		inc bx

		; Check that PXE actually unhooked the INT 1Ah chain
		movzx eax,word [4*0x1a]
		movzx ecx,word [4*0x1a+2]
		shl ecx,4
		add eax,ecx
		shr eax,10
		cmp ax,dx			; Not in range
		jae .ok
		cmp ax,[BIOS_fbm]
		jae .cant_free
		; inc bx

.ok:
		mov [BIOS_fbm],dx
.pop_ret:
		pop es
		pop ds
		ret

.cant_free:
		mov si,cant_free_msg
		call writestr_early
		push ax
		xchg bx,ax
		call writehex4
		mov al,'-'
		call writechr
		pop ax
		call writehex4
		mov al,'-'
		call writechr
		mov eax,[4*0x1a]
		call writehex8
		call crlf
		jmp .pop_ret

		; We want to keep PXE around, but still we should reset
		; it to the standard bootup configuration
reset_pxe:
		push es
		push cs
		pop es
		mov bx,PXENV_UDP_CLOSE
		mov di,pxe_udp_close_pkt
		call pxenv
		pop es
		ret

;
; gendotquad
;
; Take an IP address (in network byte order) in EAX and
; output a dotted quad string to ES:DI.
; DI points to terminal null at end of string on exit.
;
gendotquad:
		push eax
		push cx
		mov cx,4
.genchar:
		push eax
		cmp al,10		; < 10?
		jb .lt10		; If so, skip first 2 digits

		cmp al,100		; < 100
		jb .lt100		; If so, skip first digit

		aam 100
		; Now AH = 100-digit; AL = remainder
		add ah,'0'
		mov [es:di],ah
		inc di

.lt100:
		aam 10
		; Now AH = 10-digit; AL = remainder
		add ah,'0'
		mov [es:di],ah
		inc di

.lt10:
		add al,'0'
		stosb
		mov al,'.'
		stosb
		pop eax
		ror eax,8	; Move next char into LSB
		loop .genchar
		dec di
		mov [es:di], byte 0
		pop cx
		pop eax
		ret
;
; uchexbytes/lchexbytes
;
; Take a number of bytes in memory and convert to upper/lower-case
; hexadecimal
;
; Input:
;	DS:SI	= input bytes
;	ES:DI	= output buffer
;	CX	= number of bytes
; Output:
;	DS:SI	= first byte after
;	ES:DI	= first byte after
;	CX = 0
;
; Trashes AX, DX
;

lchexbytes:
	mov dl,'a'-'9'-1
	jmp xchexbytes
uchexbytes:
	mov dl,'A'-'9'-1
xchexbytes:
.loop:
	lodsb
	mov ah,al
	shr al,4
	call .outchar
	mov al,ah
	call .outchar
	loop .loop
	ret
.outchar:
	and al,0Fh
	add al,'0'
	cmp al,'9'
	jna .done
	add al,dl
.done:
	stosb
	ret

;
; pxe_get_cached_info
;
; Get a DHCP packet from the PXE stack into the trackbuf.
; Leaves the upper half of the trackbuf untouched.
;
; Input:
;	DL = packet type
; Output:
;	CX = buffer size
;
; Assumes CS == DS == ES.
;
pxe_get_cached_info:
		pushad
		mov al,' '
		call writechr
		mov al,dl
		call writehex2
		mov di,pxe_bootp_query_pkt
		push di
		xor ax,ax
		stosw		; Status
		movzx ax,dl
		stosw		; Packet type
		mov ax,trackbufsize/2
		stosw		; Buffer size
		mov ax,trackbuf
		stosw		; Buffer offset
		xor ax,ax
		stosw		; Buffer segment

		pop di		; DI -> parameter set
		mov bx,PXENV_GET_CACHED_INFO
		call pxenv
		jc .err

		popad
		mov cx,[pxe_bootp_query_pkt.buffersize]
		ret

.err:
		mov si,err_pxefailed
		call writestr_early
		call writehex4
		call crlf
		jmp kaboom

		section .data
get_packet_msg	db 'Getting cached packet', 0

		section .text
;
; ip_ok
;
; Tests an IP address in EAX for validity; return with ZF=1 for bad.
; We used to refuse class E, but class E addresses are likely to become
; assignable unicast addresses in the near future.
;
ip_ok:
		push ax
		cmp eax,-1		; Refuse the all-ones address
		jz .out
		and al,al		; Refuse network zero
		jz .out
		cmp al,127		; Refuse loopback
		jz .out
		and al,0F0h
		cmp al,224		; Refuse class D
.out:
		pop ax
		ret

;
; parse_dhcp
;
; Parse a DHCP packet.  This includes dealing with "overloaded"
; option fields (see RFC 2132, section 9.3)
;
; This should fill in the following global variables, if the
; information is present:
;
; MyIP		- client IP address
; ServerIP	- boot server IP address
; Netmask	- network mask
; Gateway	- default gateway router IP
; BootFile	- boot file name
; DNSServers	- DNS server IPs
; LocalDomain	- Local domain name
; MACLen, MAC	- Client identifier, if MACLen == 0
;
; This assumes the DHCP packet is in "trackbuf" and the length
; of the packet in in CX on entry.
;

parse_dhcp:
		mov byte [OverLoad],0		; Assume no overload
		mov eax, [trackbuf+bootp.yip]
		call ip_ok
		jz .noyip
		mov [MyIP], eax
.noyip:
		mov eax, [trackbuf+bootp.sip]
		and eax, eax
		call ip_ok
		jz .nosip
		mov [ServerIP], eax
.nosip:
		sub cx, bootp.options
		jbe .nooptions
		mov si, trackbuf+bootp.option_magic
		lodsd
		cmp eax, BOOTP_OPTION_MAGIC
		jne .nooptions
		call parse_dhcp_options
.nooptions:
		mov si, trackbuf+bootp.bootfile
		test byte [OverLoad],1
		jz .nofileoverload
		mov cx,128
		call parse_dhcp_options
		jmp short .parsed_file
.nofileoverload:
		cmp byte [si], 0
		jz .parsed_file			; No bootfile name
		mov di,BootFile
		mov cx,32
		rep movsd
		xor al,al
		stosb				; Null-terminate
.parsed_file:
		mov si, trackbuf+bootp.sname
		test byte [OverLoad],2
		jz .nosnameoverload
		mov cx,64
		call parse_dhcp_options
.nosnameoverload:
		ret

;
; Parse a sequence of DHCP options, pointed to by DS:SI; the field
; size is CX -- some DHCP servers leave option fields unterminated
; in violation of the spec.
;
; For parse_some_dhcp_options, DH contains the minimum value for
; the option to recognize -- this is used to restrict parsing to
; PXELINUX-specific options only.
;
parse_dhcp_options:
		xor dx,dx

parse_some_dhcp_options:
.loop:
		and cx,cx
		jz .done

		lodsb
		dec cx
		jz .done	; Last byte; must be PAD, END or malformed
		cmp al, 0	; PAD option
		je .loop
		cmp al,255	; END option
		je .done

		; Anything else will have a length field
		mov dl,al	; DL <- option number
		xor ax,ax
		lodsb		; AX <- option length
		dec cx
		sub cx,ax	; Decrement bytes left counter
		jb .done	; Malformed option: length > field size

		cmp dl,dh	; Is the option value valid?
		jb .opt_done

		mov bx,dhcp_option_list
.find_option:
		cmp bx,dhcp_option_list_end
		jae .opt_done
		cmp dl,[bx]
		je .found_option
		add bx,3
		jmp .find_option
.found_option:
		pushad
		call [bx+1]
		popad

; Fall through
		; Unknown option.  Skip to the next one.
.opt_done:
		add si,ax
		jmp .loop
.done:
		ret

		section .data
dhcp_option_list:
		section .text

%macro dopt 2
		section .data
		db %1
		dw dopt_%2
		section .text
dopt_%2:
%endmacro

;
; Parse individual DHCP options.  SI points to the option data and
; AX to the option length.  DL contains the option number.
; All registers are saved around the routine.
;
	dopt 1, subnet_mask
		mov ebx,[si]
		mov [Netmask],ebx
		ret

	dopt 3, router
		mov ebx,[si]
		mov [Gateway],ebx
		ret

	dopt 6, dns_servers
		mov cx,ax
		shr cx,2
		cmp cl,DNS_MAX_SERVERS
		jna .oklen
		mov cl,DNS_MAX_SERVERS
.oklen:
		mov di,DNSServers
		rep movsd
		mov [LastDNSServer],di
		ret

	dopt 15, local_domain
		mov bx,si
		add bx,ax
		xor ax,ax
		xchg [bx],al	; Zero-terminate option
		mov di,LocalDomain
		call dns_mangle	; Convert to DNS label set
		mov [bx],al	; Restore ending byte
		ret

	dopt 43, vendor_encaps
		mov dh,208	; Only recognize PXELINUX options
		mov cx,ax	; Length of option = max bytes to parse
		call parse_some_dhcp_options	; Parse recursive structure
		ret

	dopt 52, option_overload
		mov bl,[si]
		mov [OverLoad],bl
		ret

	dopt 54, server
		mov eax,[si]
		cmp dword [ServerIP],0
		jne .skip		; Already have a next server IP
		call ip_ok
		jz .skip
		mov [ServerIP],eax
.skip:		ret

	dopt 61, client_identifier
		cmp ax,MAC_MAX		; Too long?
		ja .skip
		cmp ax,2		; Too short?
		jb .skip
		cmp [MACLen],ah		; Only do this if MACLen == 0
		jne .skip
		push ax
		lodsb			; Client identifier type
		cmp al,[MACType]
		pop ax
		jne .skip		; Client identifier is not a MAC
		dec ax
		mov [MACLen],al
		mov di,MAC
		jmp dhcp_copyoption
.skip:		ret

	dopt 67, bootfile_name
		mov di,BootFile
		jmp dhcp_copyoption

	dopt 97, uuid_client_identifier
		cmp ax,17		; type byte + 16 bytes UUID
		jne .skip
		mov dl,[si]		; Must have type 0 == UUID
		or dl,[HaveUUID]	; Capture only the first instance
		jnz .skip
		mov byte [HaveUUID],1	; Got UUID
		mov di,UUIDType
		jmp dhcp_copyoption
.skip:		ret

	dopt 209, pxelinux_configfile
		mov di,ConfigName
		or byte [DHCPMagic],2	; Got config file
		jmp dhcp_copyoption

	dopt 210, pxelinux_pathprefix
		mov di,PathPrefix
		or byte [DHCPMagic],4	; Got path prefix
		jmp dhcp_copyoption

	dopt 211, pxelinux_reboottime
		cmp al,4
		jne .done
		mov ebx,[si]
		xchg bl,bh		; Convert to host byte order
		rol ebx,16
		xchg bl,bh
		mov [RebootTime],ebx
		or byte [DHCPMagic],8	; Got RebootTime
.done:		ret

		; Common code for copying an option verbatim
		; Copies the option into ES:DI and null-terminates it.
		; Returns with AX=0 and SI past the option.
dhcp_copyoption:
		xchg cx,ax	; CX <- option length
		rep movsb
		xchg cx,ax	; AX <- 0
		stosb		; Null-terminate
		ret

		section .data
dhcp_option_list_end:
		section .text

		section .data
HaveUUID	db 0
uuid_dashes	db 4,2,2,2,6,0	; Bytes per UUID dashed section
		section .text

;
; genipopt
;
; Generate an ip=<client-ip>:<boot-server-ip>:<gw-ip>:<netmask>
; option into IPOption based on a DHCP packet in trackbuf.
; Assumes CS == DS == ES.
;
genipopt:
		pushad
		mov di,IPOption
		mov eax,'ip='
		stosd
		dec di
		mov eax,[MyIP]
		call gendotquad
		mov al,':'
		stosb
		mov eax,[ServerIP]
		call gendotquad
		mov al,':'
		stosb
		mov eax,[Gateway]
		call gendotquad
		mov al,':'
		stosb
		mov eax,[Netmask]
		call gendotquad	; Zero-terminates its output
		popad
		ret

; -----------------------------------------------------------------------------
;  Common modules
; -----------------------------------------------------------------------------

%include "getc.inc"		; getc et al
%include "conio.inc"		; Console I/O
%include "writestr.inc"		; String output
writestr_early	equ writestr
%include "writehex.inc"		; Hexadecimal output
%include "configinit.inc"	; Initialize configuration
%include "parseconfig.inc"	; High-level config file handling
%include "parsecmd.inc"		; Low-level config file handling
%include "bcopy32.inc"		; 32-bit bcopy
%include "loadhigh.inc"		; Load a file into high memory
%include "font.inc"		; VGA font stuff
%include "graphics.inc"		; VGA graphics
%include "highmem.inc"		; High memory sizing
%include "strcpy.inc"		; strcpy()
%include "rawcon.inc"		; Console I/O w/o using the console functions
%include "dnsresolv.inc"	; DNS resolver
%include "idle.inc"		; Idle handling
%include "pxeidle.inc"		; PXE-specific idle mechanism
%include "adv.inc"		; Auxillary Data Vector

; -----------------------------------------------------------------------------
;  Begin data section
; -----------------------------------------------------------------------------

		section .data
>>>>>>> 259c0dca

copyright_str   db ' Copyright (C) 1994-'
		asciidec YEAR
		db ' H. Peter Anvin et al', CR, LF, 0
err_bootfailed	db CR, LF, 'Boot failed: press a key to retry, or wait for reset...', CR, LF, 0
bailmsg		equ err_bootfailed
localboot_msg	db 'Booting from local disk...', CR, LF, 0
syslinux_banner	db CR, LF, 'PXELINUX ', VERSION_STR, ' ', DATE_STR, ' ', 0

;
; Config file keyword table
;
%include "keywords.inc"

;
; Extensions to search for (in *forward* order).
; (.bs and .bss16 are disabled for PXELINUX, since they are not supported)
;
		alignz 4
exten_table:	db '.cbt'		; COMBOOT (specific)
		db '.0', 0, 0		; PXE bootstrap program
		db '.com'		; COMBOOT (same as DOS)
		db '.c32'		; COM32
exten_table_end:
		dd 0, 0			; Need 8 null bytes here

;
; Misc initialized (data) variables
;
		section .data16

		alignz 4
                global BaseStack, KeepPXE
BaseStack	dd StackTop		; ESP of base stack
		dw 0			; SS of base stack
KeepPXE		db 0			; Should PXE be kept around?

;
; IP information (initialized to "unknown" values)
                global MyIP
MyIP		dd 0			; My IP address 
;
; Variables that are uninitialized in SYSLINUX but initialized here
;
		alignz 4
BufSafe		dw trackbufsize/TFTP_BLOCKSIZE	; Clusters we can load into trackbuf
BufSafeBytes	dw trackbufsize		; = how many bytes?
%ifndef DEPEND
%if ( trackbufsize % TFTP_BLOCKSIZE ) != 0
%error trackbufsize must be a multiple of TFTP_BLOCKSIZE
%endif
%endif<|MERGE_RESOLUTION|>--- conflicted
+++ resolved
@@ -305,338 +305,7 @@
 		hlt
 efi_csm_hack_size equ $-efi_csm_hack
 
-<<<<<<< HEAD
 		section .text16
-=======
-		section .text
-
-;
-; Assume API version 2.1, in case we find the !PXE structure without
-; finding the PXENV+ structure.  This should really look at the Base
-; Code ROM ID structure in have_pxe, but this is adequate for now --
-; if we have !PXE, we have to be 2.1 or higher, and we don't care
-; about higher versions than that.
-;
-		mov word [APIVer],0201h
-
-;
-; Now we need to find the !PXE structure.
-; We search for the following, in order:
-;
-; a. !PXE structure as SS:[SP+4]
-; b. PXENV+ structure at [ES:BX]
-; c. INT 1Ah AX=5650h -> PXENV+
-; d. Search memory for !PXE
-; e. Search memory for PXENV+
-;
-; If we find a PXENV+ structure, we try to find a !PXE structure from
-; it if the API version is 2.1 or later.
-;
-		; Plan A: !PXE structure as SS:[SP+4]
-		lgs bp,[InitStack]	; GS:BP -> original stack
-		les bx,[gs:bp+48]
-		call is_pxe
-		je have_pxe
-
-		; Plan B: PXENV+ structure at [ES:BX]
-		inc byte [plan]
-		mov bx,[gs:bp+24]	; Original BX
-		mov es,[gs:bp+4]	; Original ES
-		call is_pxenv
-		je have_pxenv
-
-		; Plan C: PXENV+ structure via INT 1Ah AX=5650h
-		inc byte [plan]
-		mov ax, 5650h
-%if USE_PXE_PROVIDED_STACK == 0
-		lss sp,[InitStack]
-%endif
-		int 1Ah			; May trash regs
-%if USE_PXE_PROVIDED_STACK == 0
-		lss esp,[BaseStack]
-%endif
-		sti			; Work around Etherboot bug
-
-		jc no_int1a
-		cmp ax,564Eh
-		jne no_int1a
-
-		call is_pxenv
-		je have_pxenv
-
-no_int1a:
-		; Plan D: !PXE memory scan
-		inc byte [plan]
-		call memory_scan_for_pxe_struct		; !PXE scan
-		je have_pxe
-
-		; Plan E: PXENV+ memory scan
-		inc byte [plan]
-		call memory_scan_for_pxenv_struct	; PXENV+ scan
-		je have_pxenv
-
-		; Found nothing at all!!
-no_pxe:
-		mov si,err_nopxe
-		call writestr_early
-		jmp kaboom
-
-have_pxenv:
-		mov [StrucPtr],bx
-		mov [StrucPtr+2],es
-
-		mov si,found_pxenv
-		call writestr_early
-
-		mov si,apiver_str
-		call writestr_early
-		mov ax,[es:bx+6]
-		mov [APIVer],ax
-		call writehex4
-		call crlf
-
-		cmp ax,0201h			; API version 2.1 or higher
-		jb .old_api
-		cmp byte [es:bx+8],2Ch		; Space for !PXE pointer?
-		jb .pxescan
-		les bx,[es:bx+28h]		; !PXE structure pointer
-		call is_pxe
-		je have_pxe
-
-		; Nope, !PXE structure missing despite API 2.1+, or at least
-		; the pointer is missing.  Do a last-ditch attempt to find it.
-.pxescan:
-		call memory_scan_for_pxe_struct
-		je have_pxe
-
-		; Otherwise, no dice, use PXENV+ structure
-.old_api:
-		les bx,[StrucPtr]
-		push word [es:bx+22h]		; UNDI data len
-		push word [es:bx+20h]		; UNDI data seg
-		push word [es:bx+26h]		; UNDI code len
-		push word [es:bx+24h]		; UNDI code seg
-		push dword [es:bx+0Ah]		; PXENV+ entry point
-
-		mov si,pxenventry_msg
-		jmp have_entrypoint
-
-have_pxe:
-		mov [StrucPtr],bx
-		mov [StrucPtr+2],es
-
-		push word [es:bx+2Eh]		; UNDI data len
-		push word [es:bx+28h]		; UNDI data seg
-		push word [es:bx+36h]		; UNDI code len
-		push word [es:bx+30h]		; UNDI code seg
-		push dword [es:bx+10h]		; !PXE entry point
-
-		mov si,pxeentry_msg
-
-have_entrypoint:
-		push cs
-		pop es				; Restore CS == DS == ES
-
-		call writestr_early		; !PXE or PXENV+ entry found
-
-		pop dword [PXEEntry]
-		mov ax,[PXEEntry+2]
-		call writehex4
-		mov al,':'
-		call writechr
-		mov ax,[PXEEntry]
-		call writehex4
-
-		mov si,viaplan_msg
-		call writestr_early
-
-		mov si,undi_code_msg
-		call writestr_early
-		pop ax				; UNDI code segment
-		call writehex4
-		xchg dx,ax
-		mov si,len_msg
-		call writestr_early
-		pop ax				; UNDI code length
-		call writehex4
-		call crlf
-		add ax,15
-		shr ax,4
-		add dx,ax			; DX = seg of end of UNDI code
-
-		mov si,undi_data_msg
-		call writestr_early
-		pop ax				; UNDI data segment
-		call writehex4
-		xchg bx,ax
-		mov si,len_msg
-		call writestr_early
-		pop ax				; UNDI data length
-		call writehex4
-		call crlf
-		add ax,15
-		shr ax,4
-		add ax,bx			; AX = seg of end of UNDI data
-
-		cmp ax,dx
-		ja .data_on_top
-		xchg ax,dx
-.data_on_top:
-		; Could we safely add 63 here before the shift?
-		shr ax,6			; Convert to kilobytes
-		mov [RealBaseMem],ax
-
-
-;
-; Network-specific initialization
-;
-		xor ax,ax
-		mov [LocalDomain],al		; No LocalDomain received
-
-
-; This is a good time to initialize DHCPMagic...
-; Initialize it to 1 meaning we will accept options found;
-; in earlier versions of PXELINUX bit 0 was used to indicate
-; we have found option 208 with the appropriate magic number;
-; we no longer require that, but MAY want to re-introduce
-; it in the future for vendor encapsulated options.
-		mov byte [DHCPMagic],1
-
-;
-; Process any hardwired options the user may have specified.  This is
-; different than the actual packets in that there is no header, just
-; an option field.
-;
-		mov cx,[bdhcp_len]
-		mov si,trackbuf
-		call parse_dhcp_options
-
-;
-; The DHCP client identifiers are best gotten from the DHCPREQUEST
-; packet (query info 1).
-;
-query_bootp_1:
-		mov si,get_packet_msg
-		call writestr_early
-
-		mov dl,1
-		call pxe_get_cached_info
-		call parse_dhcp
-
-;
-; Now attempt to get the BOOTP/DHCP packet that brought us life (and an IP
-; address).  This lives in the DHCPACK packet (query info 2).
-;
-query_bootp_2:
-		mov dl,2
-		call pxe_get_cached_info
-		call parse_dhcp			; Parse DHCP packet
-;
-; Save away MAC address (assume this is in query info 2.  If this
-; turns out to be problematic it might be better getting it from
-; the query info 1 packet.)
-;
-.save_mac:
-		movzx cx,byte [trackbuf+bootp.hardlen]
-		cmp cx,16
-		jna .mac_ok
-		xor cx,cx		; Bad hardware address length
-.mac_ok:
-		mov [MACLen],cl
-		mov al,[trackbuf+bootp.hardware]
-		mov [MACType],al
-		mov si,trackbuf+bootp.macaddr
-		mov di,MAC
-		rep movsb
-
-; Enable this if we really need to zero-pad this field...
-;		mov cx,MAC+MAC_MAX+1
-;		sub cx,di
-;		xor ax,ax
-;		rep stosb
-
-;
-; Now, get the boot file and other info.  This lives in the CACHED_REPLY
-; packet (query info 3).
-;
-query_bootp_3:
-		mov dl,3
-		call pxe_get_cached_info
-		call parse_dhcp			; Parse DHCP packet
-		call crlf
-
-;
-; Process any hardwired options the user may have specified.  This is
-; different than the actual packets in that there is no header, just
-; an option field.  This handles the "after" options
-;
-		mov cx,[adhcp_len]
-		mov si,trackbuf+trackbufsize/2
-		call parse_dhcp_options
-
-;
-; Generate the bootif string, and the hardware-based config string.
-;
-make_bootif_string:
-		mov si,bootif_str
-		mov di,BOOTIFStr
-		mov cx,bootif_str_len
-		rep movsb
-
-		movzx cx,byte [MACLen]
-		mov si,MACType
-		inc cx
-.hexify_mac:
-		push cx
-		mov cl,1		; CH == 0 already
-		call lchexbytes
-		mov al,'-'
-		stosb
-		pop cx
-		loop .hexify_mac
-		mov [di-1],cl		; Null-terminate and strip final dash
-;
-; Generate ip= option
-;
-		call genipopt
-
-;
-; Print IP address
-;
-		mov eax,[MyIP]
-		mov di,DotQuadBuf
-		push di
-		call gendotquad			; This takes network byte order input
-
-		xchg ah,al			; Convert to host byte order
-		ror eax,16			; (BSWAP doesn't work on 386)
-		xchg ah,al
-
-		mov si,myipaddr_msg
-		call writestr_early
-		call writehex8
-		mov al,' '
-		call writechr
-		pop si				; DotQuadBuf
-		call writestr_early
-		call crlf
-
-		mov si,IPOption
-		call writestr_early
-		call crlf
-
-;
-; Check to see if we got any PXELINUX-specific DHCP options; in particular,
-; if we didn't get the magic enable, do not recognize any other options.
-;
-check_dhcp_magic:
-		test byte [DHCPMagic], 1	; If we didn't get the magic enable...
-		jnz .got_magic
-		mov byte [DHCPMagic], 0		; If not, kill all other options
-.got_magic:
-
-
->>>>>>> 259c0dca
 ;
 ; do fs initialize
 ;
@@ -841,1546 +510,7 @@
 ;  Begin data section
 ; -----------------------------------------------------------------------------
 
-<<<<<<< HEAD
 		section .data16
-=======
-.pkt_loop:	mov bx,[bp-8]		; TID
-		mov di,packet_buf
-		mov [pxe_udp_read_pkt.buffer],di
-		mov [pxe_udp_read_pkt.buffer+2],ds
-		mov word [pxe_udp_read_pkt.buffersize],packet_buf_size
-		mov eax,[MyIP]
-		mov [pxe_udp_read_pkt.dip],eax
-		mov [pxe_udp_read_pkt.lport],bx
-		mov di,pxe_udp_read_pkt
-		mov bx,PXENV_UDP_READ
-		call pxenv
-		jnc .got_packet			; Wait for packet
-.no_packet:
-		mov dx,[BIOS_timer]
-		cmp dx,[bp-12]
-		je .pkt_loop
-		mov [bp-12],dx
-		dec word [bp-10]
-		jnz .pkt_loop
-		pop ax	; Adjust stack
-		pop ax
-		jmp .failure
-
-.got_packet:
-		mov si,[bp-6]			; TFTP pointer
-		mov bx,[bp-8]			; TID
-
-		; Make sure the packet actually came from the server
-		; This is technically not to the TFTP spec?
-		mov eax,[si+tftp_remoteip]
-		cmp [pxe_udp_read_pkt.sip],eax
-		jne .no_packet
-
-		; Got packet - reset timeout
-		mov word [bp-2],TimeoutTable
-
-		pop ax	; Adjust stack
-		pop ax
-
-		mov ax,[pxe_udp_read_pkt.rport]
-		mov [si+tftp_remoteport],ax
-
-		; filesize <- -1 == unknown
-		mov dword [si+tftp_filesize], -1
-		; Default blksize unless blksize option negotiated
-		mov word [si+tftp_blksize], TFTP_BLOCKSIZE
-
-		movzx ecx,word [pxe_udp_read_pkt.buffersize]
-		sub cx,2		; CX <- bytes after opcode
-		jb .failure		; Garbled reply
-
-		mov si,packet_buf
-		lodsw
-
-		cmp ax, TFTP_ERROR
-		je .bailnow		; ERROR reply: don't try again
-
-		; If the server doesn't support any options, we'll get
-		; a DATA reply instead of OACK.  Stash the data in
-		; the file buffer and go with the default value for
-		; all options...
-		cmp ax, TFTP_DATA
-		je .no_oack
-
-		cmp ax, TFTP_OACK
-		jne .err_reply		; Unknown packet type
-
-		; Now we need to parse the OACK packet to get the transfer
-		; and packet sizes.
-		;  SI -> first byte of options; [E]CX -> byte count
-.parse_oack:
-		jcxz .done_pkt			; No options acked
-
-.get_opt_name:
-		; If we find an option which starts with a NUL byte,
-		; (a null option), we're either seeing garbage that some
-		; TFTP servers add to the end of the packet, or we have
-		; no clue how to parse the rest of the packet (what is
-		; an option name and what is a value?)  In either case,
-		; discard the rest.
-		cmp byte [si],0
-		je .done_pkt
-
-		mov di,si
-		mov bx,si
-.opt_name_loop:	lodsb
-		and al,al
-		jz .got_opt_name
-		or al,20h			; Convert to lowercase
-		stosb
-		loop .opt_name_loop
-		; We ran out, and no final null
-		jmp .done_pkt			; Ignore runt option
-.got_opt_name:	; si -> option value
-		dec cx				; bytes left in pkt
-		jz .done_pkt			; Option w/o value, ignore
-
-		; Parse option pointed to by bx; guaranteed to be
-		; null-terminated.
-		push cx
-		push si
-		mov si,bx			; -> option name
-		mov bx,tftp_opt_table
-		mov cx,tftp_opts
-.opt_loop:
-		push cx
-		push si
-		mov di,[bx]			; Option pointer
-		mov cx,[bx+2]			; Option len
-		repe cmpsb
-		pop si
-		pop cx
-		je .get_value			; OK, known option
-		add bx,6
-		loop .opt_loop
-
-		pop si
-		pop cx
-		; Non-negotiated option returned, no idea what it means...
-		jmp .err_reply
-
-.get_value:	pop si				; si -> option value
-		pop cx				; cx -> bytes left in pkt
-		mov bx,[bx+4]			; Pointer to data target
-		add bx,[bp-6]			; TFTP socket pointer
-		xor eax,eax
-		xor edx,edx
-.value_loop:	lodsb
-		and al,al
-		jz .got_value
-		sub al,'0'
-		cmp al, 9
-		ja .err_reply			; Not a decimal digit
-		imul edx,10
-		add edx,eax
-		mov [bx],edx
-		loop .value_loop
-		; Ran out before final null, accept anyway
-		jmp short .done_pkt
-
-.got_value:
-		dec cx
-		jnz .get_opt_name		; Not end of packet
-
-		; ZF == 1
-
-		; Success, done!
-.done_pkt:
-		pop si			; Junk
-		pop si			; We want the packet ptr in SI
-
-		mov eax,[si+tftp_filesize]
-.got_file:				; SI->socket structure, EAX = size
-		and eax,eax		; Set ZF depending on file size
-		jz .error_si		; ZF = 1 need to free the socket
-.ret:
-		leave			; SP <- BP, POP BP
-		pop cx
-		pop bx
-		pop es
-		ret
-
-
-.no_oack:	; We got a DATA packet, meaning no options are
-		; suported.  Save the data away and consider the length
-		; undefined, *unless* this is the only data packet...
-		mov bx,[bp-6]		; File pointer
-		sub cx,2		; Too short?
-		jb .failure
-		lodsw			; Block number
-		cmp ax,htons(1)
-		jne .failure
-		mov [bx+tftp_lastpkt],ax
-		cmp cx,TFTP_BLOCKSIZE
-		ja .err_reply		; Corrupt...
-		je .not_eof
-		; This was the final EOF packet, already...
-		; We know the filesize, but we also want to ack the
-		; packet and set the EOF flag.
-		mov [bx+tftp_filesize],ecx
-		mov byte [bx+tftp_goteof],1
-		push si
-		mov si,bx
-		; AX = htons(1) already
-		call ack_packet
-		pop si
-.not_eof:
-		mov [bx+tftp_bytesleft],cx
-		mov ax,pktbuf_seg
-		push es
-		mov es,ax
-		mov di,tftp_pktbuf
-		mov [bx+tftp_dataptr],di
-		add cx,3
-		shr cx,2
-		rep movsd
-		pop es
-		jmp .done_pkt
-
-.err_reply:	; TFTP protocol error.  Send ERROR reply.
-		; ServerIP and gateway are already programmed in
-		mov si,[bp-6]
-		mov ax,[si+tftp_remoteport]
-		mov word [pxe_udp_write_pkt.rport],ax
-		mov word [pxe_udp_write_pkt.buffer],tftp_proto_err
-		mov word [pxe_udp_write_pkt.buffersize],tftp_proto_err_len
-		mov di,pxe_udp_write_pkt
-		mov bx,PXENV_UDP_WRITE
-		call pxenv
-
-		; Write an error message and explode
-		mov si,err_damage
-		call writestr_early
-		jmp kaboom
-
-.bailnow:
-		; Immediate error - no retry
-		mov word [bp-2],TimeoutTableEnd-1
-
-.failure:	pop bx			; Junk
-		pop bx
-		pop si
-		pop ax
-		inc ax
-		cmp ax,TimeoutTableEnd
-		jb .sendreq		; Try again
-
-.error:		mov si,bx		; Socket pointer
-.error_si:				; Socket pointer already in SI
-		call free_socket	; ZF <- 1, SI <- 0
-		jmp .ret
-
-
-%if GPXE
-.gpxe:
-		push bx			; Socket pointer
-		mov di,gpxe_file_open
-		mov word [di],2		; PXENV_STATUS_BAD_FUNC
-		mov word [di+4],packet_buf+2	; Completed URL
-		mov [di+6],ds
-		mov bx,PXENV_FILE_OPEN
-		call pxenv
-		pop si			; Socket pointer in SI
-		jc .error_si
-
-		mov ax,[di+2]
-		mov word [si+tftp_localport],-1	; gPXE URL
-		mov [si+tftp_remoteport],ax
-		mov di,gpxe_get_file_size
-		mov [di+2],ax
-
-%if 0
-		; Disable this for now since gPXE doesn't always
-		; return valid information in PXENV_GET_FILE_SIZE
-		mov bx,PXENV_GET_FILE_SIZE
-		call pxenv
-		mov eax,[di+4]		; File size
-		jnc .oksize
-%endif
-		or eax,-1		; Size unknown
-.oksize:
-		mov [si+tftp_filesize],eax
-		jmp .got_file
-%endif ; GPXE
-
-;
-; allocate_socket: Allocate a local UDP port structure
-;
-;		If successful:
-;		  ZF set
-;		  BX     = socket pointer
-;               If unsuccessful:
-;                 ZF clear
-;
-allocate_socket:
-		push cx
-		mov bx,Files
-		mov cx,MAX_OPEN
-.check:		cmp word [bx], byte 0
-		je .found
-		add bx,open_file_t_size
-		loop .check
-		xor cx,cx			; ZF = 1
-		pop cx
-		ret
-		; Allocate a socket number.  Socket numbers are made
-		; guaranteed unique by including the socket slot number
-		; (inverted, because we use the loop counter cx); add a
-		; counter value to keep the numbers from being likely to
-		; get immediately reused.
-		;
-		; The NextSocket variable also contains the top two bits
-		; set.  This generates a value in the range 49152 to
-		; 57343.
-.found:
-		dec cx
-		push ax
-		mov ax,[NextSocket]
-		inc ax
-		and ax,((1 << (13-MAX_OPEN_LG2))-1) | 0xC000
-		mov [NextSocket],ax
-		shl cx,13-MAX_OPEN_LG2
-		add cx,ax			; ZF = 0
-		xchg ch,cl			; Convert to network byte order
-		mov [bx],cx			; Socket in use
-		pop ax
-		pop cx
-		ret
-
-;
-; Free socket: socket in SI; return SI = 0, ZF = 1 for convenience
-;
-free_socket:
-		push es
-		pusha
-		xor ax,ax
-		mov es,ax
-		mov di,si
-		mov cx,tftp_pktbuf >> 1		; tftp_pktbuf is not cleared
-		rep stosw
-		popa
-		pop es
-		xor si,si
-		ret
-
-;
-; parse_dotquad:
-;		Read a dot-quad pathname in DS:SI and output an IP
-;		address in EAX, with SI pointing to the first
-;		nonmatching character.
-;
-;		Return CF=1 on error.
-;
-;		No segment assumptions permitted.
-;
-parse_dotquad:
-		push cx
-		mov cx,4
-		xor eax,eax
-.parseloop:
-		mov ch,ah
-		mov ah,al
-		lodsb
-		sub al,'0'
-		jb .notnumeric
-		cmp al,9
-		ja .notnumeric
-		aad				; AL += 10 * AH; AH = 0;
-		xchg ah,ch
-		jmp .parseloop
-.notnumeric:
-		cmp al,'.'-'0'
-		pushf
-		mov al,ah
-		mov ah,ch
-		xor ch,ch
-		ror eax,8
-		popf
-		jne .error
-		loop .parseloop
-		jmp .done
-.error:
-		loop .realerror			; If CX := 1 then we're done
-		clc
-		jmp .done
-.realerror:
-		stc
-.done:
-		dec si				; CF unchanged!
-		pop cx
-		ret
-
-;
-; is_url:      Return CF=0 if and only if the buffer pointed to by
-;	       DS:SI is a URL (contains ://).  No registers modified.
-;
-%if GPXE
-is_url:
-		push si
-		push eax
-.loop:
-		mov eax,[si]
-		inc si
-		and al,al
-		jz .not_url
-		and eax,0FFFFFFh
-		cmp eax,'://'
-		jne .loop
-.done:
-		; CF=0 here
-		pop eax
-		pop si
-		ret
-.not_url:
-		stc
-		jmp .done
-
-;
-; is_gpxe:     Return CF=0 if and only if the buffer pointed to by
-;	       DS:SI is a URL (contains ://) *and* the gPXE extensions
-;	       API is available.  No registers modified.
-;
-is_gpxe:
-		call is_url
-		jc .ret			; Not a URL, don't bother
-.again:
-		cmp byte [HasGPXE],1
-		ja .unknown
-		; CF=1 if not available (0),
-		; CF=0 if known available (1).
-.ret:		ret
-
-.unknown:
-		; If we get here, the gPXE status is unknown.
-		push es
-		pushad
-		push ds
-		pop es
-		mov di,gpxe_file_api_check
-		mov bx,PXENV_FILE_API_CHECK	; BH = 0
-		call pxenv
-		jc .nogood
-		cmp dword [di+4],0xe9c17b20
-		jne .nogood
-		mov ax,[di+12]		; Don't care about the upper half...
-		not ax			; Set bits of *missing* functions...
-		and ax,01001011b	; The functions we care about
-		setz bh
-		jz .done
-.nogood:
-		mov si,gpxe_warning_msg
-		call writestr_early
-.done:
-		mov [HasGPXE],bh
-		popad
-		pop es
-		jmp .again
-
-		section .data
-gpxe_warning_msg:
-		db 'URL syntax, but gPXE extensions not detected, '
-		db 'trying plain TFTP...', CR, LF, 0
-HasGPXE		db -1			; Unknown
-		section .text
-
-%endif
-
-;
-; mangle_name: Mangle a filename pointed to by DS:SI into a buffer pointed
-;	       to by ES:DI; ends on encountering any whitespace.
-;	       DI is preserved.
-;
-;	       This verifies that a filename is < FILENAME_MAX characters
-;	       and doesn't contain whitespace, and zero-pads the output buffer,
-;	       so "repe cmpsb" can do a compare.
-;
-;	       The first four bytes of the manged name is the IP address of
-;	       the download host, 0 for no host, or -1 for a gPXE URL.
-;
-;              No segment assumptions permitted.
-;
-mangle_name:
-		push di
-%if GPXE
-		call is_url
-		jc .not_url
-		or eax,-1			; It's a URL
-		jmp .prefix_done
-.not_url:
-%endif ; GPXE
-		push si
-		mov eax,[cs:ServerIP]
-		cmp byte [si],0
-		je .noip			; Null filename?!?!
-		cmp word [si],'::'		; Leading ::?
-		je .gotprefix
-
-.more:
-		inc si
-		cmp byte [si],0
-		je .noip
-		cmp word [si],'::'
-		jne .more
-
-		; We have a :: prefix of some sort, it could be either
-		; a DNS name or a dot-quad IP address.  Try the dot-quad
-		; first...
-.here:
-		pop si
-		push si
-		call parse_dotquad
-		jc .notdq
-		cmp word [si],'::'
-		je .gotprefix
-.notdq:
-		pop si
-		push si
-		call dns_resolv
-		cmp word [si],'::'
-		jne .noip
-		and eax,eax
-		jnz .gotprefix
-
-.noip:
-		pop si
-		xor eax,eax
-		jmp .prefix_done
-
-.gotprefix:
-		pop cx				; Adjust stack
-		inc si				; Skip double colon
-		inc si
-
-.prefix_done:
-		stosd				; Save IP address prefix
-		mov cx,FILENAME_MAX-5
-
-.mn_loop:
-		lodsb
-		cmp al,' '			; If control or space, end
-		jna .mn_end
-		stosb
-		loop .mn_loop
-.mn_end:
-		inc cx				; At least one null byte
-		xor ax,ax			; Zero-fill name
-		rep stosb			; Doesn't do anything if CX=0
-		pop di
-		ret				; Done
-
-;
-; unmangle_name: Does the opposite of mangle_name; converts a DOS-mangled
-;                filename to the conventional representation.  This is needed
-;                for the BOOT_IMAGE= parameter for the kernel.
-;
-;                NOTE: The output buffer needs to be able to hold an
-;		 expanded IP address.
-;
-;                DS:SI -> input mangled file name
-;                ES:DI -> output buffer
-;
-;                On return, DI points to the first byte after the output name,
-;                which is set to a null byte.
-;
-unmangle_name:
-		push eax
-		lodsd
-		and eax,eax
-		jz .noip
-		cmp eax,-1
-		jz .noip			; URL
-		call gendotquad
-		mov ax,'::'
-		stosw
-.noip:
-		call strcpy
-		dec di				; Point to final null byte
-		pop eax
-		ret
-
-;
-; pxenv
-;
-; This is the main PXENV+/!PXE entry point, using the PXENV+
-; calling convention.  This is a separate local routine so
-; we can hook special things from it if necessary.  In particular,
-; some PXE stacks seem to not like being invoked from anything but
-; the initial stack, so humour it.
-;
-; While we're at it, save and restore all registers.
-;
-pxenv:
-		pushfd
-		pushad
-%if USE_PXE_PROVIDED_STACK == 0
-		mov [cs:PXEStack],sp
-		mov [cs:PXEStack+2],ss
-		lss sp,[cs:InitStack]
-%endif
-		; Pre-clear the Status field
-		mov word [es:di],cs
-
-		; This works either for the PXENV+ or the !PXE calling
-		; convention, as long as we ignore CF (which is redundant
-		; with AX anyway.)
-		push es
-		push di
-		push bx
-.jump:		call 0:0
-		add sp,6
-		mov [cs:PXEStatus],ax
-%if USE_PXE_PROVIDED_STACK == 0
-		lss sp,[cs:PXEStack]
-%endif
-		mov bp,sp
-		and ax,ax
-		setnz [bp+32]			; If AX != 0 set CF on return
-
-		; This clobbers the AX return, but we already saved it into
-		; the PXEStatus variable.
-		popad
-		popfd				; Restore flags (incl. IF, DF)
-		ret
-
-; Must be after function def due to NASM bug
-PXEEntry	equ pxenv.jump+1
-
-		section .bss
-		alignb 2
-PXEStatus	resb 2
-
-		section .text
-
-;
-; getfssec: Get multiple clusters from a file, given the starting cluster.
-;
-;	In this case, get multiple blocks from a specific TCP connection.
-;
-;  On entry:
-;	ES:BX	-> Buffer
-;	SI	-> TFTP socket pointer
-;	CX	-> 512-byte block count; 0FFFFh = until end of file
-;  On exit:
-;	SI	-> TFTP socket pointer (or 0 on EOF)
-;	CF = 1	-> Hit EOF
-;	ECX	-> number of bytes actually read
-;
-getfssec:
-		push eax
-		push edi
-		push bx
-		push si
-		push fs
-		mov di,bx
-		mov ax,pktbuf_seg
-		mov fs,ax
-
-		xor eax,eax
-		movzx ecx,cx
-		shl ecx,TFTP_BLOCKSIZE_LG2	; Convert to bytes
-		push ecx			; Initial request size
-		jz .hit_eof			; Nothing to do?
-
-.need_more:
-		call fill_buffer
-		movzx eax,word [si+tftp_bytesleft]
-		and ax,ax
-		jz .hit_eof
-
-		push ecx
-		cmp ecx,eax
-		jna .ok_size
-		mov ecx,eax
-.ok_size:
-		mov ax,cx			; EAX<31:16> == ECX<31:16> == 0
-		mov bx,[si+tftp_dataptr]
-		sub [si+tftp_bytesleft],cx
-		xchg si,bx
-		fs rep movsb			; Copy from packet buffer
-		xchg si,bx
-		mov [si+tftp_dataptr],bx
-
-		pop ecx
-		sub ecx,eax
-		jnz .need_more
-
-.hit_eof:
-		call fill_buffer
-
-		pop eax				; Initial request amount
-		xchg eax,ecx
-		sub ecx,eax			; ... minus anything not gotten
-
-		pop fs
-		pop si
-
-		; Is there anything left of this?
-		mov eax,[si+tftp_filesize]
-		sub eax,[si+tftp_filepos]
-		jnz .bytes_left
-
-		cmp [si+tftp_bytesleft],ax	; AX == 0
-		jne .bytes_left
-
-		cmp byte [si+tftp_goteof],0
-		je .done
-		; I'm 99% sure this can't happen, but...
-		call fill_buffer		; Receive/ACK the EOF packet
-.done:
-		; The socket is closed and the buffer drained
-		; Close socket structure and re-init for next user
-		call free_socket
-		stc
-		jmp .ret
-.bytes_left:
-		clc
-.ret:
-		pop bx
-		pop edi
-		pop eax
-		ret
-
-;
-; Get a fresh packet if the buffer is drained, and we haven't hit
-; EOF yet.  The buffer should be filled immediately after draining!
-;
-; expects fs -> pktbuf_seg and ds:si -> socket structure
-;
-fill_buffer:
-		cmp word [si+tftp_bytesleft],0
-		je .empty
-		ret				; Otherwise, nothing to do
-
-.empty:
-		push es
-		pushad
-		mov ax,ds
-		mov es,ax
-
-		; Note: getting the EOF packet is not the same thing
-		; as tftp_filepos == tftp_filesize; if the EOF packet
-		; is empty the latter condition can be true without
-		; having gotten the official EOF.
-		cmp byte [si+tftp_goteof],0
-		jne .ret			; Already EOF
-
-%if GPXE
-		cmp word [si+tftp_localport], -1
-		jne .get_packet_tftp
-		call get_packet_gpxe
-		jmp .ret
-.get_packet_tftp:
-%endif ; GPXE
-
-		; TFTP code...
-.packet_loop:
-		; Start by ACKing the previous packet; this should cause the
-		; next packet to be sent.
-		mov bx,TimeoutTable
-
-.send_ack:	push bx				; <D> Retry pointer
-		movzx cx,byte [bx]		; Timeout
-
-		mov ax,[si+tftp_lastpkt]
-		call ack_packet			; Send ACK
-
-		; We used to test the error code here, but sometimes
-		; PXE would return negative status even though we really
-		; did send the ACK.  Now, just treat a failed send as
-		; a normally lost packet, and let it time out in due
-		; course of events.
-
-.send_ok:	; Now wait for packet.
-		mov dx,[BIOS_timer]		; Get current time
-
-.wait_data:	push cx				; <E> Timeout
-		push dx				; <F> Old time
-
-		mov bx,[si+tftp_pktbuf]
-		mov [pxe_udp_read_pkt.buffer],bx
-		mov [pxe_udp_read_pkt.buffer+2],fs
-		mov [pxe_udp_read_pkt.buffersize],word PKTBUF_SIZE
-		mov eax,[si+tftp_remoteip]
-		mov [pxe_udp_read_pkt.sip],eax
-		mov eax,[MyIP]
-		mov [pxe_udp_read_pkt.dip],eax
-		mov ax,[si+tftp_remoteport]
-		mov [pxe_udp_read_pkt.rport],ax
-		mov ax,[si+tftp_localport]
-		mov [pxe_udp_read_pkt.lport],ax
-		mov di,pxe_udp_read_pkt
-		mov bx,PXENV_UDP_READ
-		call pxenv
-		jnc .recv_ok
-
-		; No packet, or receive failure
-		mov dx,[BIOS_timer]
-		pop ax				; <F> Old time
-		pop cx				; <E> Timeout
-		cmp ax,dx			; Same time -> don't advance timeout
-		je .wait_data			; Same clock tick
-		loop .wait_data			; Decrease timeout
-
-		pop bx				; <D> Didn't get any, send another ACK
-		inc bx
-		cmp bx,TimeoutTableEnd
-		jb .send_ack
-		jmp kaboom			; Forget it...
-
-.recv_ok:	pop dx				; <F>
-		pop cx				; <E>
-
-		cmp word [pxe_udp_read_pkt.buffersize],byte 4
-		jb .wait_data			; Bad size for a DATA packet
-
-		mov bx,[si+tftp_pktbuf]
-		cmp word [fs:bx],TFTP_DATA	; Not a data packet?
-		jne .wait_data			; Then wait for something else
-
-		mov ax,[si+tftp_lastpkt]
-		xchg ah,al			; Host byte order
-		inc ax				; Which packet are we waiting for?
-		xchg ah,al			; Network byte order
-		cmp [fs:bx+2],ax
-		je .right_packet
-
-		; Wrong packet, ACK the packet and then try again
-		; This is presumably because the ACK got lost,
-		; so the server just resent the previous packet
-		mov ax,[fs:bx+2]
-		call ack_packet
-		jmp .send_ok			; Reset timeout
-
-.right_packet:	; It's the packet we want.  We're also EOF if the
-		; size < blocksize
-
-		pop cx				; <D> Don't need the retry count anymore
-
-		mov [si+tftp_lastpkt],ax	; Update last packet number
-
-		movzx ecx,word [pxe_udp_read_pkt.buffersize]
-		sub cx,byte 4			; Skip TFTP header
-
-		; Set pointer to data block
-		lea ax,[bx+4]			; Data past TFTP header
-		mov [si+tftp_dataptr],ax
-
-		add [si+tftp_filepos],ecx
-		mov [si+tftp_bytesleft],cx
-
-		cmp cx,[si+tftp_blksize]	; Is it a full block?
-		jb .last_block			; If not, it's EOF
-
-.ret:
-		popad
-		pop es
-		ret
-
-
-.last_block:	; Last block - ACK packet immediately
-		mov ax,[fs:bx+2]
-		call ack_packet
-
-		; Make sure we know we are at end of file
-		mov eax,[si+tftp_filepos]
-		mov [si+tftp_filesize],eax
-		mov byte [si+tftp_goteof],1
-
-		jmp .ret
-
-;
-; TimeoutTable: list of timeouts (in 18.2 Hz timer ticks)
-;
-; This is roughly an exponential backoff...
-;
-		section .data
-TimeoutTable:
-		db 2, 2, 3, 3, 4, 5, 6, 7, 9, 10, 12, 15, 18
-		db 21, 26, 31, 37, 44, 53, 64, 77, 92, 110, 132
-		db 159, 191, 229, 255, 255, 255, 255
-TimeoutTableEnd	equ $
-
-		section .text
-;
-; ack_packet:
-;
-; Send ACK packet.  This is a common operation and so is worth canning.
-;
-; Entry:
-;	SI	= TFTP block
-;	AX	= Packet # to ack (network byte order)
-; Exit:
-;	All registers preserved
-;
-; This function uses the pxe_udp_write_pkt but not the packet_buf.
-;
-ack_packet:
-		pushad
-		mov [ack_packet_buf+2],ax	; Packet number to ack
-		mov ax,[si]
-		mov [pxe_udp_write_pkt.lport],ax
-		mov ax,[si+tftp_remoteport]
-		mov [pxe_udp_write_pkt.rport],ax
-		mov eax,[si+tftp_remoteip]
-		mov [pxe_udp_write_pkt.sip],eax
-		xor eax,[MyIP]
-		and eax,[Netmask]
-		jz .nogw
-		mov eax,[Gateway]
-.nogw:
-		mov [pxe_udp_write_pkt.gip],eax
-		mov [pxe_udp_write_pkt.buffer],word ack_packet_buf
-		mov [pxe_udp_write_pkt.buffersize], word 4
-		mov di,pxe_udp_write_pkt
-		mov bx,PXENV_UDP_WRITE
-		call pxenv
-		popad
-		ret
-
-%if GPXE
-;
-; Get a fresh packet from a gPXE socket; expects fs -> pktbuf_seg
-; and ds:si -> socket structure
-;
-; Assumes CS == DS == ES.
-;
-get_packet_gpxe:
-		mov di,gpxe_file_read
-
-		mov ax,[si+tftp_remoteport]	; gPXE filehandle
-		mov [di+2],ax
-		mov ax,[si+tftp_pktbuf]
-		mov [di+6],ax
-		mov [si+tftp_dataptr],ax
-		mov [di+8],fs
-
-.again:
-		mov word [di+4],PKTBUF_SIZE
-		mov bx,PXENV_FILE_READ
-		call pxenv
-		jnc .ok				; Got data or EOF
-		cmp word [di],PXENV_STATUS_TFTP_OPEN	; == EWOULDBLOCK
-		je .again
-		jmp kaboom			; Otherwise error...
-
-.ok:
-		movzx eax,word [di+4]		; Bytes read
-		mov [si+tftp_bytesleft],ax	; Bytes in buffer
-		add [si+tftp_filepos],eax	; Position in file
-
-		and ax,ax			; EOF?
-		mov eax,[si+tftp_filepos]
-
-		jnz .got_stuff
-
-		; We got EOF here, make sure the upper layers know
-		mov [si+tftp_filesize],eax
-
-.got_stuff:
-		; If we're done here, close the file
-		cmp [si+tftp_filesize],eax
-		ja .done		; Not EOF, there is still data...
-
-		; Reuse the previous [es:di] structure since the
-		; relevant fields are all the same
-		mov byte [si+tftp_goteof],1
-
-		mov bx,PXENV_FILE_CLOSE
-		call pxenv
-		; Ignore return...
-.done:
-		ret
-%endif ; GPXE
-
-;
-; unload_pxe:
-;
-; This function unloads the PXE and UNDI stacks and unclaims
-; the memory.
-;
-unload_pxe:
-		cmp byte [KeepPXE],0		; Should we keep PXE around?
-		jne reset_pxe
-
-		push ds
-		push es
-
-		mov ax,cs
-		mov ds,ax
-		mov es,ax
-
-		mov si,new_api_unload
-		cmp byte [APIVer+1],2		; Major API version >= 2?
-		jae .new_api
-		mov si,old_api_unload
-.new_api:
-
-.call_loop:	xor ax,ax
-		lodsb
-		and ax,ax
-		jz .call_done
-		xchg bx,ax
-		mov di,pxe_unload_stack_pkt
-		push di
-		xor ax,ax
-		mov cx,pxe_unload_stack_pkt_len >> 1
-		rep stosw
-		pop di
-		call pxenv
-		jc .cant_free
-		mov ax,word [pxe_unload_stack_pkt.status]
-		cmp ax,PXENV_STATUS_SUCCESS
-		jne .cant_free
-		jmp .call_loop
-
-.call_done:
-		mov bx,0FF00h
-
-		mov dx,[RealBaseMem]
-		cmp dx,[BIOS_fbm]		; Sanity check
-		jna .cant_free
-		inc bx
-
-		; Check that PXE actually unhooked the INT 1Ah chain
-		movzx eax,word [4*0x1a]
-		movzx ecx,word [4*0x1a+2]
-		shl ecx,4
-		add eax,ecx
-		shr eax,10
-		cmp ax,dx			; Not in range
-		jae .ok
-		cmp ax,[BIOS_fbm]
-		jae .cant_free
-		; inc bx
-
-.ok:
-		mov [BIOS_fbm],dx
-.pop_ret:
-		pop es
-		pop ds
-		ret
-
-.cant_free:
-		mov si,cant_free_msg
-		call writestr_early
-		push ax
-		xchg bx,ax
-		call writehex4
-		mov al,'-'
-		call writechr
-		pop ax
-		call writehex4
-		mov al,'-'
-		call writechr
-		mov eax,[4*0x1a]
-		call writehex8
-		call crlf
-		jmp .pop_ret
-
-		; We want to keep PXE around, but still we should reset
-		; it to the standard bootup configuration
-reset_pxe:
-		push es
-		push cs
-		pop es
-		mov bx,PXENV_UDP_CLOSE
-		mov di,pxe_udp_close_pkt
-		call pxenv
-		pop es
-		ret
-
-;
-; gendotquad
-;
-; Take an IP address (in network byte order) in EAX and
-; output a dotted quad string to ES:DI.
-; DI points to terminal null at end of string on exit.
-;
-gendotquad:
-		push eax
-		push cx
-		mov cx,4
-.genchar:
-		push eax
-		cmp al,10		; < 10?
-		jb .lt10		; If so, skip first 2 digits
-
-		cmp al,100		; < 100
-		jb .lt100		; If so, skip first digit
-
-		aam 100
-		; Now AH = 100-digit; AL = remainder
-		add ah,'0'
-		mov [es:di],ah
-		inc di
-
-.lt100:
-		aam 10
-		; Now AH = 10-digit; AL = remainder
-		add ah,'0'
-		mov [es:di],ah
-		inc di
-
-.lt10:
-		add al,'0'
-		stosb
-		mov al,'.'
-		stosb
-		pop eax
-		ror eax,8	; Move next char into LSB
-		loop .genchar
-		dec di
-		mov [es:di], byte 0
-		pop cx
-		pop eax
-		ret
-;
-; uchexbytes/lchexbytes
-;
-; Take a number of bytes in memory and convert to upper/lower-case
-; hexadecimal
-;
-; Input:
-;	DS:SI	= input bytes
-;	ES:DI	= output buffer
-;	CX	= number of bytes
-; Output:
-;	DS:SI	= first byte after
-;	ES:DI	= first byte after
-;	CX = 0
-;
-; Trashes AX, DX
-;
-
-lchexbytes:
-	mov dl,'a'-'9'-1
-	jmp xchexbytes
-uchexbytes:
-	mov dl,'A'-'9'-1
-xchexbytes:
-.loop:
-	lodsb
-	mov ah,al
-	shr al,4
-	call .outchar
-	mov al,ah
-	call .outchar
-	loop .loop
-	ret
-.outchar:
-	and al,0Fh
-	add al,'0'
-	cmp al,'9'
-	jna .done
-	add al,dl
-.done:
-	stosb
-	ret
-
-;
-; pxe_get_cached_info
-;
-; Get a DHCP packet from the PXE stack into the trackbuf.
-; Leaves the upper half of the trackbuf untouched.
-;
-; Input:
-;	DL = packet type
-; Output:
-;	CX = buffer size
-;
-; Assumes CS == DS == ES.
-;
-pxe_get_cached_info:
-		pushad
-		mov al,' '
-		call writechr
-		mov al,dl
-		call writehex2
-		mov di,pxe_bootp_query_pkt
-		push di
-		xor ax,ax
-		stosw		; Status
-		movzx ax,dl
-		stosw		; Packet type
-		mov ax,trackbufsize/2
-		stosw		; Buffer size
-		mov ax,trackbuf
-		stosw		; Buffer offset
-		xor ax,ax
-		stosw		; Buffer segment
-
-		pop di		; DI -> parameter set
-		mov bx,PXENV_GET_CACHED_INFO
-		call pxenv
-		jc .err
-
-		popad
-		mov cx,[pxe_bootp_query_pkt.buffersize]
-		ret
-
-.err:
-		mov si,err_pxefailed
-		call writestr_early
-		call writehex4
-		call crlf
-		jmp kaboom
-
-		section .data
-get_packet_msg	db 'Getting cached packet', 0
-
-		section .text
-;
-; ip_ok
-;
-; Tests an IP address in EAX for validity; return with ZF=1 for bad.
-; We used to refuse class E, but class E addresses are likely to become
-; assignable unicast addresses in the near future.
-;
-ip_ok:
-		push ax
-		cmp eax,-1		; Refuse the all-ones address
-		jz .out
-		and al,al		; Refuse network zero
-		jz .out
-		cmp al,127		; Refuse loopback
-		jz .out
-		and al,0F0h
-		cmp al,224		; Refuse class D
-.out:
-		pop ax
-		ret
-
-;
-; parse_dhcp
-;
-; Parse a DHCP packet.  This includes dealing with "overloaded"
-; option fields (see RFC 2132, section 9.3)
-;
-; This should fill in the following global variables, if the
-; information is present:
-;
-; MyIP		- client IP address
-; ServerIP	- boot server IP address
-; Netmask	- network mask
-; Gateway	- default gateway router IP
-; BootFile	- boot file name
-; DNSServers	- DNS server IPs
-; LocalDomain	- Local domain name
-; MACLen, MAC	- Client identifier, if MACLen == 0
-;
-; This assumes the DHCP packet is in "trackbuf" and the length
-; of the packet in in CX on entry.
-;
-
-parse_dhcp:
-		mov byte [OverLoad],0		; Assume no overload
-		mov eax, [trackbuf+bootp.yip]
-		call ip_ok
-		jz .noyip
-		mov [MyIP], eax
-.noyip:
-		mov eax, [trackbuf+bootp.sip]
-		and eax, eax
-		call ip_ok
-		jz .nosip
-		mov [ServerIP], eax
-.nosip:
-		sub cx, bootp.options
-		jbe .nooptions
-		mov si, trackbuf+bootp.option_magic
-		lodsd
-		cmp eax, BOOTP_OPTION_MAGIC
-		jne .nooptions
-		call parse_dhcp_options
-.nooptions:
-		mov si, trackbuf+bootp.bootfile
-		test byte [OverLoad],1
-		jz .nofileoverload
-		mov cx,128
-		call parse_dhcp_options
-		jmp short .parsed_file
-.nofileoverload:
-		cmp byte [si], 0
-		jz .parsed_file			; No bootfile name
-		mov di,BootFile
-		mov cx,32
-		rep movsd
-		xor al,al
-		stosb				; Null-terminate
-.parsed_file:
-		mov si, trackbuf+bootp.sname
-		test byte [OverLoad],2
-		jz .nosnameoverload
-		mov cx,64
-		call parse_dhcp_options
-.nosnameoverload:
-		ret
-
-;
-; Parse a sequence of DHCP options, pointed to by DS:SI; the field
-; size is CX -- some DHCP servers leave option fields unterminated
-; in violation of the spec.
-;
-; For parse_some_dhcp_options, DH contains the minimum value for
-; the option to recognize -- this is used to restrict parsing to
-; PXELINUX-specific options only.
-;
-parse_dhcp_options:
-		xor dx,dx
-
-parse_some_dhcp_options:
-.loop:
-		and cx,cx
-		jz .done
-
-		lodsb
-		dec cx
-		jz .done	; Last byte; must be PAD, END or malformed
-		cmp al, 0	; PAD option
-		je .loop
-		cmp al,255	; END option
-		je .done
-
-		; Anything else will have a length field
-		mov dl,al	; DL <- option number
-		xor ax,ax
-		lodsb		; AX <- option length
-		dec cx
-		sub cx,ax	; Decrement bytes left counter
-		jb .done	; Malformed option: length > field size
-
-		cmp dl,dh	; Is the option value valid?
-		jb .opt_done
-
-		mov bx,dhcp_option_list
-.find_option:
-		cmp bx,dhcp_option_list_end
-		jae .opt_done
-		cmp dl,[bx]
-		je .found_option
-		add bx,3
-		jmp .find_option
-.found_option:
-		pushad
-		call [bx+1]
-		popad
-
-; Fall through
-		; Unknown option.  Skip to the next one.
-.opt_done:
-		add si,ax
-		jmp .loop
-.done:
-		ret
-
-		section .data
-dhcp_option_list:
-		section .text
-
-%macro dopt 2
-		section .data
-		db %1
-		dw dopt_%2
-		section .text
-dopt_%2:
-%endmacro
-
-;
-; Parse individual DHCP options.  SI points to the option data and
-; AX to the option length.  DL contains the option number.
-; All registers are saved around the routine.
-;
-	dopt 1, subnet_mask
-		mov ebx,[si]
-		mov [Netmask],ebx
-		ret
-
-	dopt 3, router
-		mov ebx,[si]
-		mov [Gateway],ebx
-		ret
-
-	dopt 6, dns_servers
-		mov cx,ax
-		shr cx,2
-		cmp cl,DNS_MAX_SERVERS
-		jna .oklen
-		mov cl,DNS_MAX_SERVERS
-.oklen:
-		mov di,DNSServers
-		rep movsd
-		mov [LastDNSServer],di
-		ret
-
-	dopt 15, local_domain
-		mov bx,si
-		add bx,ax
-		xor ax,ax
-		xchg [bx],al	; Zero-terminate option
-		mov di,LocalDomain
-		call dns_mangle	; Convert to DNS label set
-		mov [bx],al	; Restore ending byte
-		ret
-
-	dopt 43, vendor_encaps
-		mov dh,208	; Only recognize PXELINUX options
-		mov cx,ax	; Length of option = max bytes to parse
-		call parse_some_dhcp_options	; Parse recursive structure
-		ret
-
-	dopt 52, option_overload
-		mov bl,[si]
-		mov [OverLoad],bl
-		ret
-
-	dopt 54, server
-		mov eax,[si]
-		cmp dword [ServerIP],0
-		jne .skip		; Already have a next server IP
-		call ip_ok
-		jz .skip
-		mov [ServerIP],eax
-.skip:		ret
-
-	dopt 61, client_identifier
-		cmp ax,MAC_MAX		; Too long?
-		ja .skip
-		cmp ax,2		; Too short?
-		jb .skip
-		cmp [MACLen],ah		; Only do this if MACLen == 0
-		jne .skip
-		push ax
-		lodsb			; Client identifier type
-		cmp al,[MACType]
-		pop ax
-		jne .skip		; Client identifier is not a MAC
-		dec ax
-		mov [MACLen],al
-		mov di,MAC
-		jmp dhcp_copyoption
-.skip:		ret
-
-	dopt 67, bootfile_name
-		mov di,BootFile
-		jmp dhcp_copyoption
-
-	dopt 97, uuid_client_identifier
-		cmp ax,17		; type byte + 16 bytes UUID
-		jne .skip
-		mov dl,[si]		; Must have type 0 == UUID
-		or dl,[HaveUUID]	; Capture only the first instance
-		jnz .skip
-		mov byte [HaveUUID],1	; Got UUID
-		mov di,UUIDType
-		jmp dhcp_copyoption
-.skip:		ret
-
-	dopt 209, pxelinux_configfile
-		mov di,ConfigName
-		or byte [DHCPMagic],2	; Got config file
-		jmp dhcp_copyoption
-
-	dopt 210, pxelinux_pathprefix
-		mov di,PathPrefix
-		or byte [DHCPMagic],4	; Got path prefix
-		jmp dhcp_copyoption
-
-	dopt 211, pxelinux_reboottime
-		cmp al,4
-		jne .done
-		mov ebx,[si]
-		xchg bl,bh		; Convert to host byte order
-		rol ebx,16
-		xchg bl,bh
-		mov [RebootTime],ebx
-		or byte [DHCPMagic],8	; Got RebootTime
-.done:		ret
-
-		; Common code for copying an option verbatim
-		; Copies the option into ES:DI and null-terminates it.
-		; Returns with AX=0 and SI past the option.
-dhcp_copyoption:
-		xchg cx,ax	; CX <- option length
-		rep movsb
-		xchg cx,ax	; AX <- 0
-		stosb		; Null-terminate
-		ret
-
-		section .data
-dhcp_option_list_end:
-		section .text
-
-		section .data
-HaveUUID	db 0
-uuid_dashes	db 4,2,2,2,6,0	; Bytes per UUID dashed section
-		section .text
-
-;
-; genipopt
-;
-; Generate an ip=<client-ip>:<boot-server-ip>:<gw-ip>:<netmask>
-; option into IPOption based on a DHCP packet in trackbuf.
-; Assumes CS == DS == ES.
-;
-genipopt:
-		pushad
-		mov di,IPOption
-		mov eax,'ip='
-		stosd
-		dec di
-		mov eax,[MyIP]
-		call gendotquad
-		mov al,':'
-		stosb
-		mov eax,[ServerIP]
-		call gendotquad
-		mov al,':'
-		stosb
-		mov eax,[Gateway]
-		call gendotquad
-		mov al,':'
-		stosb
-		mov eax,[Netmask]
-		call gendotquad	; Zero-terminates its output
-		popad
-		ret
-
-; -----------------------------------------------------------------------------
-;  Common modules
-; -----------------------------------------------------------------------------
-
-%include "getc.inc"		; getc et al
-%include "conio.inc"		; Console I/O
-%include "writestr.inc"		; String output
-writestr_early	equ writestr
-%include "writehex.inc"		; Hexadecimal output
-%include "configinit.inc"	; Initialize configuration
-%include "parseconfig.inc"	; High-level config file handling
-%include "parsecmd.inc"		; Low-level config file handling
-%include "bcopy32.inc"		; 32-bit bcopy
-%include "loadhigh.inc"		; Load a file into high memory
-%include "font.inc"		; VGA font stuff
-%include "graphics.inc"		; VGA graphics
-%include "highmem.inc"		; High memory sizing
-%include "strcpy.inc"		; strcpy()
-%include "rawcon.inc"		; Console I/O w/o using the console functions
-%include "dnsresolv.inc"	; DNS resolver
-%include "idle.inc"		; Idle handling
-%include "pxeidle.inc"		; PXE-specific idle mechanism
-%include "adv.inc"		; Auxillary Data Vector
-
-; -----------------------------------------------------------------------------
-;  Begin data section
-; -----------------------------------------------------------------------------
-
-		section .data
->>>>>>> 259c0dca
 
 copyright_str   db ' Copyright (C) 1994-'
 		asciidec YEAR
