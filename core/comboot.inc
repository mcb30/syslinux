;; -----------------------------------------------------------------------
;;
;;   Copyright 1994-2009 H. Peter Anvin - All Rights Reserved
;;   Copyright 2009-2010 Intel Corporation; author: H. Peter Anvin
;;
;;   This program is free software; you can redistribute it and/or modify
;;   it under the terms of the GNU General Public License as published by
;;   the Free Software Foundation, Inc., 53 Temple Place Ste 330,
;;   Boston MA 02111-1307, USA; either version 2 of the License, or
;;   (at your option) any later version; incorporated herein by reference.
;;
;; -----------------------------------------------------------------------

;;
;; comboot.inc
;;
;; Common code for running a COMBOOT image
;;
		section .text16

; Parameter registers definition; this is the definition
; of the stack frame used by INT 21h and INT 22h.
%define		P_FLAGS		word [bp+44]
%define		P_FLAGSL	byte [bp+44]
%define		P_FLAGSH	byte [bp+45]
%define		P_CS		word [bp+42]
%define		P_IP		word [bp+40]
%define		P_CSIP		dword [bp+40]
%define		P_DS		word [bp+38]
%define		P_ES		word [bp+36]
%define		P_FS		word [bp+34]
%define		P_GS		word [bp+32]
%define		P_EAX		dword [bp+28]
%define		P_AX		word [bp+28]
%define		P_HAX		word [bp+30]
%define		P_AL		byte [bp+28]
%define		P_AH		byte [bp+29]
%define		P_ECX		dword [bp+24]
%define		P_CX		word [bp+24]
%define		P_HCX		word [bp+26]
%define		P_CL		byte [bp+24]
%define		P_CH		byte [bp+25]
%define		P_EDX		dword [bp+20]
%define		P_DX		word [bp+20]
%define		P_HDX		word [bp+22]
%define		P_DL		byte [bp+20]
%define		P_DH		byte [bp+21]
%define		P_EBX		dword [bp+16]
%define		P_BX		word [bp+16]
%define		P_HBX		word [bp+18]
%define		P_BL		byte [bp+16]
%define		P_BH		byte [bp+17]
%define		P_EBP		dword [bp+8]
%define		P_BP		word [bp+8]
%define		P_HBP		word [bp+10]
%define		P_ESI		dword [bp+4]
%define		P_SI		word [bp+4]
%define		P_HSI		word [bp+6]
%define		P_EDI		dword [bp]
%define		P_DI		word [bp]
%define		P_HDI		word [bp+2]

;
; Set up the COMBOOT API interrupt vectors.  This is now done at
; initialization time.
;
comboot_setup_api:
		mov di,DOSErrTramp	; Error trampolines
		mov cx,32
		push cx
		mov eax,02EB206Ah	; push 20h; jmp $+4
.loop1:		stosd
		inc ah
		loop .loop1
		dec di
		mov byte [di-1],0E9h
		mov ax,comboot_bogus-2
		sub ax,di
		stosw

		pop cx			; CX <- 32
		mov si,4*20h		; DOS interrupt vectors
		mov bx,comboot_vectors
		mov di,DOSSaveVectors
.loop2:
		movsd
		movzx eax,word [bx]
		inc bx
		inc bx
		mov [si-4],eax
		loop .loop2
		ret

;
; Restore the original state of the COMBOOT API vectors, and free
; any low memory allocated by the comboot module.
;
		global comboot_cleanup_api:function hidden
comboot_cleanup_api:
		pusha
		mov si,DOSSaveVectors
		mov di,4*20h
		mov cx,20h
		rep movsd		; Restore DOS-range vectors
		popa
		ret

		section .bss16
		alignb 4
DOSSaveVectors	resd 32

		section .data16
%define comboot_err(x) (DOSErrTramp+4*((x)-20h))

comboot_vectors:
		dw comboot_return	; INT 20 = exit
		dw comboot_err(21h)	; INT 21 = DOS-compatible system calls
		dw comboot_int22	; INT 22 = native system calls
		dw comboot_err(23h)	; INT 23 = DOS Ctrl-C handler
		dw comboot_err(24h)	; INT 24 = DOS critical error handler
		dw comboot_err(25h)	; INT 25 = DOS absolute disk read
		dw comboot_err(26h)	; INT 26 = DOS absolute disk write
		dw comboot_err(27h)	; INT 27 = DOS TSR
		dw comboot_int28	; INT 28 = DOS idle interrupt
		dw comboot_int29	; INT 29 = DOS fast console output
		dw comboot_err(2Ah)	; INT 2A = DOS network API (NetBIOS)
		dw comboot_err(2Bh)	; INT 2B = DOS reserved
		dw comboot_err(2Ch)	; INT 2C = DOS reserved
		dw comboot_iret		; INT 2D = DOS reserved, AMIS
		dw comboot_err(2Eh)	; INT 2E = DOS run command
		dw comboot_iret		; INT 2F = DOS multiplex interrupt
		dw comboot_err(30h)	; INT 30 = DOS CP/M system calls
		dw comboot_err(31h)	; INT 31 = DPMI
		dw comboot_err(32h)	; INT 32 = DOS reserved
		dw comboot_iret		; INT 33 = DOS mouse API
		dw comboot_err(34h)	; INT 34 = DOS FPU emulation
		dw comboot_err(35h)	; INT 35 = DOS FPU emulation
		dw comboot_err(36h)	; INT 36 = DOS FPU emulation
		dw comboot_err(37h)	; INT 37 = DOS FPU emulation
		dw comboot_err(38h)	; INT 38 = DOS FPU emulation
		dw comboot_err(39h)	; INT 39 = DOS FPU emulation
		dw comboot_err(3Ah)	; INT 3A = DOS FPU emulation
		dw comboot_err(3Bh)	; INT 3B = DOS FPU emulation
		dw comboot_err(3Ch)	; INT 3C = DOS FPU emulation
		dw comboot_err(3Dh)	; INT 3D = DOS FPU emulation
		dw comboot_err(3Eh)	; INT 3E = DOS FPU emulation
		dw comboot_err(3Fh)	; INT 3F = DOS overlay manager

		section .text16

comboot_resume:
		mov bp,sp		; In case the function clobbers BP
		setc P_FLAGSL		; Propagate CF->error
		popad
		pop gs
		pop fs
		pop es
		pop ds
comboot_iret:
		iret

comboot_bad_int21:
		mov ax,P_AX
		push P_CSIP
		push 21h
		; Fall through

; Attempted to execute invalid DOS system call
; The interrupt number is on the stack.
comboot_bogus:	pop dx			; Interrupt number
		pop edi			; CS:IP
		mov cx,err_notdos
		push comboot_bogus_tail
		jmp comboot_exit_msg
comboot_bogus_tail:
		xchg ax,dx
		pm_call pm_writehex2		; Interrupt number
		mov al,' '
		pm_call pm_writechr
		xchg ax,dx
		pm_call pm_writehex4		; Function number (AX)
		mov al,' '
		pm_call pm_writechr
		mov eax,edi
		pm_call pm_writehex8		; CS:IP of the origin
		pm_call crlf
		jmp kaboom

; Proper return vector
; Note: this gets invoked directly via INT 20h.
; We don't need to cld explicitly here, because comboot_exit does that
; when invoking RESET_STACK_AND_SEGS.
comboot_return:
		cli			; May not have a safe stack
		push enter_command	; Normal return to command prompt
		; jmp comboot_exit

;
; Generic COMBOOT return to command line code
;  stack -> where to go next
;     CX -> message (for _msg version)
;
		extern comboot_cleanup_lowmem
comboot_exit:
		xor cx,cx
comboot_exit_msg:
		pop bx			; Return address
		RESET_STACK_AND_SEGS si	; Contains sti, cld
		pm_call comboot_cleanup_lowmem
		pm_call pm_adjust_screen; The COMBOOT program might have change the screen
		jcxz .nomsg
		mov si,KernelName
		pm_call pm_writestr
		mov si,cx
		pm_call pm_writestr
.nomsg:
		jmp bx

;
; INT 21h system calls
;
comboot_getkey:				; 01 = get key with echo
		pm_call vgashowcursor
		call comboot_getchar
		pm_call vgahidecursor
		pm_call pm_writechr
		clc
		ret

comboot_writechr:			; 02 = writechr
		mov al,P_DL
		pm_call pm_writechr
		clc
		ret

comboot_writeserial:			; 04 = write serial port
		mov al,P_DL
		pm_call pm_write_serial
		clc
		ret

comboot_getkeynoecho:			; 08 = get key w/o echo
		call comboot_getchar
		clc
		ret

comboot_writestr:			; 09 = write DOS string
		mov es,P_DS
		mov si,P_DX
.loop:		es lodsb
		cmp al,'$'		; End string with $ - bizarre
		je .done
		pm_call pm_writechr
		jmp short .loop
.done:		clc
		ret

comboot_checkkey:			; 0B = check keyboard status
		cmp byte [APIKeyFlag],00h
		jnz .waiting
		pm_call pm_pollchar
.waiting:	setz al
		dec al			; AL = 0FFh if present, 0 if not
		mov P_AL,al
		clc
		ret

comboot_checkver:			; 30 = check DOS version
		; We return 0 in all DOS-compatible version registers,
		; but the high part of eax-ebx-ecx-edx spell "SYSLINUX"
		mov P_EAX,'SY' << 16
		mov P_EBX,'SL' << 16
		mov P_ECX,'IN' << 16
		mov P_EDX,'UX' << 16
		ret

comboot_getchar:
		cmp byte [APIKeyFlag],00h
		jne .queued
		pm_call pm_getchar	; If not queued get input
		and al,al		; Function key?  (CF <- 0)
		jnz .done
		mov [APIKeyWait],ah	; High part of key
		inc byte [APIKeyFlag]	; Set flag
.done:		mov P_AL,al
		ret
.queued:	mov al,[APIKeyWait]
		dec byte [APIKeyFlag]
		jmp .done

;
; INT 28h - DOS idle
;
comboot_int28:
		sti
		cld
		call do_idle
		iret

;
; INT 29h - DOS fast write character
;
comboot_int29:
		sti
		cld
		pm_call pm_writechr
		iret

;
; INT 22h - SYSLINUX-specific system calls
;           System call number in ax
;
comboot_int22:
		sti
		push ds
		push es
		push fs
		push gs
		pushad
		cld
		mov bp,cs
		mov ds,bp
		mov es,bp
		mov bp,sp			; Set up stack frame

		pm_call pm_adjust_screen	; The COMBOOT program might hav changed the screen

		cmp ax,int22_count
		jb .ok
		xor ax,ax			; Function 0 -> unimplemented
.ok:
		xchg ax,bx
		add bx,bx			; CF <- 0
		call [bx+int22_table]
		jmp comboot_resume		; On return

;
; INT 22h AX=0000h	Unimplemented call
;
comapi_err:
		stc
		ret

;
<<<<<<< HEAD
; INT 22h AX=0001h	Get SYSLINUX version
;
comapi_get_version:
		; Number of API functions supported
		mov P_AX,int22_count
		; SYSLINUX version
		mov P_CX,(VERSION_MAJOR << 8)+VERSION_MINOR
		; SYSLINUX derivative ID byte
		mov P_DX,my_id
		; For future use
		mov P_BX,cs	; cs == 0

		mov P_ES,ds
		; ES:SI -> version banner
		mov P_SI,syslinux_banner + 2	; Skip leading CR LF
		; ES:DI -> copyright string
		mov P_DI,copyright_str + 1	; Skip leading space

comapi_nop:
		clc
		ret

;
; INT 22h AX=0002h	Write string
;
; Write null-terminated string in ES:BX
;
comapi_writestr:
		mov ds,P_ES
		mov si,P_BX
		pm_call pm_writestr
		clc
		ret

;
; INT 22h AX=0003h	Run command
;
; Terminates the COMBOOT program and executes the command line in
; ES:BX as if it had been entered by the user.
;
comapi_run:
		mov es,P_ES
		mov bx,P_BX
		pm_call pm_env32_run
		ret

;
; INT 22h AX=0004h	Run default command
;
; Terminates the COMBOOT program and executes the default command line
; as if a timeout had happened or the user pressed <Enter>.
;
comapi_run_default:
		push auto_boot
		jmp comboot_exit

;
; INT 22h AX=0005h	Force text mode
;
; Puts the video in standard text mode
;
comapi_textmode:
		pm_call syslinux_force_text_mode
		clc
		ret

;
; INT 22h AX=0006h	Open file
;
comapi_open:
		mov es,P_ES
		mov si,P_SI
		pm_call pm_open_file
		mov P_EAX,eax
		mov P_CX,cx
		mov P_SI,si
		ret

;
; INT 22h AX=0007h	Read file
;
comapi_read:
		mov es,P_ES
		mov bx,P_BX
		mov si,P_SI
		mov cx,P_CX
		pm_call getfssec
		jnc .noteof
		xor si,si		; SI <- 0 on EOF, CF <- 0
.noteof:	mov P_SI,si
		mov P_ECX,ecx
		ret

;
; INT 22h AX=0008h	Close file
;
comapi_close:
		mov si,P_SI
		pm_call pm_close_file
		clc
		ret

;
; INT 22h AX=0009h	Call PXE stack
;
%if IS_PXELINUX
comapi_pxecall:
		mov bx,P_BX
		mov es,P_ES
		mov di,P_DI
		call pxenv
		mov ax,[PXEStatus]
		mov P_AX,ax
		ret
%else
comapi_pxecall	equ comapi_err			; Not available
%endif

;
; INT 22h AX=000Bh	Get Serial Console Configuration
;
comapi_serialcfg:
		pm_call pm_serialcfg
		mov P_DX,ax
		mov P_CX,cx
		mov P_BX,bx
		clc
		ret

;
; INT 22h AX=000Ch	Perform final cleanup
;
comapi_cleanup:
%if IS_PXELINUX
		; Unload PXE if requested
		test dl,3
		setnz [KeepPXE]
		sub bp,sp		; unload_pxe may move the stack around
		pm_call unload_pxe
		add bp,sp		; restore frame pointer...
%elif IS_SYSLINUX || IS_EXTLINUX
		; Restore original FDC table
		mov eax,[OrigFDCTabPtr]
		mov [fdctab],eax
%endif
		pm_call cleanup_hardware
		clc
		ret

;
; INT 22h AX=000Dh	Obsolete
;

;
; INT 22h AX=000Eh	Get configuration file name
;
comapi_configfile:
		mov P_ES,cs
		mov P_BX,ConfigName
		clc
		ret

;
; INT 22h AX=000Fh	Get IPAPPEND strings
;
comapi_ipappend:
		mov P_ES,cs
		mov P_CX,numIPAppends
		mov P_BX,IPAppends
		clc
		ret

;
; INT 22h AX=0010h	Resolve hostname
;
%if IS_PXELINUX
                extern pm_pxe_dns_resolv
comapi_dnsresolv:
		mov ds,P_ES
		mov si,P_BX
		pm_call pm_pxe_dns_resolv
		mov P_EAX,eax
		clc
		ret
%else
comapi_dnsresolv equ comapi_err
%endif

		section .text16

;
; INT 22h AX=0011h	Obsolete
;

;
; INT 22h AX=0012h	Obsolete
;

;
; INT 22h AX=0013h	Idle call
;
comapi_idle:
		call do_idle
		clc
		ret

;
; INT 22h AX=0014h	Local boot
;
comapi_localboot:
		mov ax,P_DX
		pm_call pm_local_boot
		ret

;
; INT 22h AX=0015h	Feature flags
;
comapi_features:
		mov P_ES,cs
		mov P_BX,feature_flags
		mov P_CX,feature_flags_len
		clc
		ret

;
; INT 22h AX=0016h	Run kernel image
;
comapi_runkernel:
		ret

;
; INT 22h AX=0017h  Report video mode change
;
comapi_usingvga:
		mov ax,P_BX
		cmp ax,0Fh		; Unknown flags = failure
		ja .error
		mov cx,P_CX
		mov dx,P_DX
		pm_call pm_using_vga
		clc
		ret
.error:
		stc
		ret

;
; INT 22h AX=0018h  Query custom font
;
comapi_userfont:
		mov al,[UserFont]
		and al,al
		jz .done
		mov al,[VGAFontSize]
		pm_call pm_userfont
		mov P_ES,es
		mov P_BX,bx

.done:		; CF=0 here
		mov P_AL,al
		ret

;
; INT 22h AX=0019h  Read disk
;
%if IS_SYSLINUX || IS_ISOLINUX || IS_EXTLINUX
comapi_readdisk:
		cmp P_EDI,0		; Reserved for future expansion
		jnz .err
		mov eax,P_EDX
		mov edx,P_ESI
		mov es,P_ES
		mov bx,P_BX
		mov bp,P_CX		; WE CANNOT use P_* after touching bp!
		call getlinsec
		clc
		ret
.err:
		stc
		ret
%else
comapi_readdisk	equ comapi_err
%endif

;
; INT 22h AX=001Ah	Obsolete
;

;
; INT 22h AX=001Bh	Obsolete
;
=======
; INT 22h AX=000Ah	Get Derivative-Specific Info
;
comapi_derinfo:
		mov P_AL,my_id
%if IS_PXELINUX
		mov ax,[APIVer]
		mov P_DX,ax
		mov ax,[StrucPtr]
		mov P_BX,ax
		mov ax,[StrucPtr+2]
		mov P_ES,ax
		mov ax,[InitStack]
		mov P_SI,ax
		mov ax,[InitStack+2]
		mov P_FS,ax
		mov eax,[IPInfo.MyIP]
		mov P_ECX,eax
		mov P_GS,0
		mov P_DI,IPInfo
%else
		; Physical medium...

		mov al,[SectorShift]
		mov P_CL,al
		mov al,[DriveNumber]
		mov P_DL,al
		mov P_FS,cs
		mov P_SI,OrigESDI
		mov P_GS,cs
		mov P_DI,Hidden
%if IS_SYSLINUX || IS_EXTLINUX
		mov P_ES,cs
		mov P_BX,PartInfo
%elif IS_ISOLINUX
		mov P_ES,cs
		mov P_BX,spec_packet
		mov ax,[BIOSType]
		sub ax,bios_cdrom
		shr ax,2
		mov P_CH,al		; Mode (el torito/cbios/ebios)
%endif
%endif
		clc
		ret
>>>>>>> ddb10ce9

;
; INT 22h AX=001Ch	Get pointer to auxillary data vector
;
comapi_getadv:
		mov P_ES,ds
		mov P_BX,adv0.data
		mov P_CX,ADV_LEN
		ret

;
; INT 22h AX=001Dh	Write auxillary data vector
;
comapi_writeadv	equ adv_write

;
; INT 22h AX=0024h	Cleanup, shuffle and boot raw
;
comapi_shufraw:
%if IS_PXELINUX
		; Unload PXE if requested
		test dl,3
		setnz [KeepPXE]
		sub bp,sp               ; unload_pxe may move the stack around
		pm_call unload_pxe
		add bp,sp               ; restore frame pointer...
%elif IS_SYSLINUX || IS_EXTLINUX
		; Restore original FDC table
		mov eax,[OrigFDCTabPtr]
		mov [fdctab],eax
%endif
		pm_call cleanup_hardware
		mov edi,P_EDI
		mov esi,P_ESI
		mov ecx,P_ECX
		jmp shuffle_and_boot_raw

;
; INT 22h AX=0025h	Initialize the ADV structure
;
comapi_initadv:
		call adv_init
		ret

		section .data16

		alignz 2
int22_table:
		dw comapi_err		; 0000 unimplemented syscall
<<<<<<< HEAD
		dw comapi_get_version	; 0001 get SYSLINUX version
		dw comapi_writestr	; 0002 write string
		dw comapi_run		; 0003 run specified command
		dw comapi_run_default	; 0004 run default command
		dw comapi_textmode	; 0005 force text mode
		dw comapi_open		; 0006 open file
		dw comapi_read		; 0007 read file
		dw comapi_close		; 0008 close file
		dw comapi_pxecall	; 0009 call PXE stack
		dw comapi_err		; 000A derivative-specific info
		dw comapi_serialcfg	; 000B get serial port config
		dw comapi_cleanup	; 000C perform final cleanup
=======
		dw comapi_err		; 0001 get SYSLINUX version
		dw comapi_err		; 0002 write string
		dw comapi_err		; 0003 run specified command
		dw comapi_err		; 0004 run default command
		dw comapi_err		; 0005 force text mode
		dw comapi_err		; 0006 open file
		dw comapi_err		; 0007 read file
		dw comapi_err		; 0008 close file
		dw comapi_err		; 0009 call PXE stack
		dw comapi_derinfo	; 000A derivative-specific info
		dw comapi_err		; 000B get serial port config
		dw comapi_err		; 000C perform final cleanup
>>>>>>> ddb10ce9
		dw comapi_err		; 000D clean up then bootstrap
		dw comapi_err		; 000E get name of config file
		dw comapi_err		; 000F get ipappend strings
		dw comapi_err		; 0010 resolve hostname
		dw comapi_err		; 0011 maximum shuffle descriptors
		dw comapi_err		; 0012 cleanup, shuffle and boot
		dw comapi_err		; 0013 idle call
		dw comapi_err		; 0014 local boot
		dw comapi_err		; 0015 feature flags
		dw comapi_err		; 0016 run kernel image
		dw comapi_err		; 0017 report video mode change
		dw comapi_err		; 0018 query custom font
		dw comapi_err		; 0019 read disk
		dw comapi_err		; 001A cleanup, shuffle and boot to pm
		dw comapi_err		; 001B cleanup, shuffle and boot to rm
		dw comapi_getadv	; 001C get pointer to ADV
		dw comapi_writeadv	; 001D write ADV to disk
		dw comapi_err		; 001E keyboard remapping table
		dw comapi_err		; 001F get current working directory
		dw comapi_err		; 0020 open directory
		dw comapi_err		; 0021 read directory
		dw comapi_err		; 0022 close directory
		dw comapi_err		; 0023 query shuffler size
		dw comapi_shufraw	; 0024 cleanup, shuffle and boot raw
		dw comapi_initadv	; 0025 initialize adv structure
int22_count	equ ($-int22_table)/2

APIKeyWait	db 0
APIKeyFlag	db 0

zero_string	db 0			; Empty, null-terminated string

err_notdos	db ': attempted DOS system call INT ',0
err_comlarge	db 'COMBOOT image too large.', CR, LF, 0

		section .bss16
		alignb 4
DOSErrTramp	resd	33		; Error trampolines

%ifndef HAVE_CURRENTDIRNAME
		global CurrentDirName:data hidden
CurrentDirName	resb	FILENAME_MAX
%endif<|MERGE_RESOLUTION|>--- conflicted
+++ resolved
@@ -342,346 +342,6 @@
 		ret
 
 ;
-<<<<<<< HEAD
-; INT 22h AX=0001h	Get SYSLINUX version
-;
-comapi_get_version:
-		; Number of API functions supported
-		mov P_AX,int22_count
-		; SYSLINUX version
-		mov P_CX,(VERSION_MAJOR << 8)+VERSION_MINOR
-		; SYSLINUX derivative ID byte
-		mov P_DX,my_id
-		; For future use
-		mov P_BX,cs	; cs == 0
-
-		mov P_ES,ds
-		; ES:SI -> version banner
-		mov P_SI,syslinux_banner + 2	; Skip leading CR LF
-		; ES:DI -> copyright string
-		mov P_DI,copyright_str + 1	; Skip leading space
-
-comapi_nop:
-		clc
-		ret
-
-;
-; INT 22h AX=0002h	Write string
-;
-; Write null-terminated string in ES:BX
-;
-comapi_writestr:
-		mov ds,P_ES
-		mov si,P_BX
-		pm_call pm_writestr
-		clc
-		ret
-
-;
-; INT 22h AX=0003h	Run command
-;
-; Terminates the COMBOOT program and executes the command line in
-; ES:BX as if it had been entered by the user.
-;
-comapi_run:
-		mov es,P_ES
-		mov bx,P_BX
-		pm_call pm_env32_run
-		ret
-
-;
-; INT 22h AX=0004h	Run default command
-;
-; Terminates the COMBOOT program and executes the default command line
-; as if a timeout had happened or the user pressed <Enter>.
-;
-comapi_run_default:
-		push auto_boot
-		jmp comboot_exit
-
-;
-; INT 22h AX=0005h	Force text mode
-;
-; Puts the video in standard text mode
-;
-comapi_textmode:
-		pm_call syslinux_force_text_mode
-		clc
-		ret
-
-;
-; INT 22h AX=0006h	Open file
-;
-comapi_open:
-		mov es,P_ES
-		mov si,P_SI
-		pm_call pm_open_file
-		mov P_EAX,eax
-		mov P_CX,cx
-		mov P_SI,si
-		ret
-
-;
-; INT 22h AX=0007h	Read file
-;
-comapi_read:
-		mov es,P_ES
-		mov bx,P_BX
-		mov si,P_SI
-		mov cx,P_CX
-		pm_call getfssec
-		jnc .noteof
-		xor si,si		; SI <- 0 on EOF, CF <- 0
-.noteof:	mov P_SI,si
-		mov P_ECX,ecx
-		ret
-
-;
-; INT 22h AX=0008h	Close file
-;
-comapi_close:
-		mov si,P_SI
-		pm_call pm_close_file
-		clc
-		ret
-
-;
-; INT 22h AX=0009h	Call PXE stack
-;
-%if IS_PXELINUX
-comapi_pxecall:
-		mov bx,P_BX
-		mov es,P_ES
-		mov di,P_DI
-		call pxenv
-		mov ax,[PXEStatus]
-		mov P_AX,ax
-		ret
-%else
-comapi_pxecall	equ comapi_err			; Not available
-%endif
-
-;
-; INT 22h AX=000Bh	Get Serial Console Configuration
-;
-comapi_serialcfg:
-		pm_call pm_serialcfg
-		mov P_DX,ax
-		mov P_CX,cx
-		mov P_BX,bx
-		clc
-		ret
-
-;
-; INT 22h AX=000Ch	Perform final cleanup
-;
-comapi_cleanup:
-%if IS_PXELINUX
-		; Unload PXE if requested
-		test dl,3
-		setnz [KeepPXE]
-		sub bp,sp		; unload_pxe may move the stack around
-		pm_call unload_pxe
-		add bp,sp		; restore frame pointer...
-%elif IS_SYSLINUX || IS_EXTLINUX
-		; Restore original FDC table
-		mov eax,[OrigFDCTabPtr]
-		mov [fdctab],eax
-%endif
-		pm_call cleanup_hardware
-		clc
-		ret
-
-;
-; INT 22h AX=000Dh	Obsolete
-;
-
-;
-; INT 22h AX=000Eh	Get configuration file name
-;
-comapi_configfile:
-		mov P_ES,cs
-		mov P_BX,ConfigName
-		clc
-		ret
-
-;
-; INT 22h AX=000Fh	Get IPAPPEND strings
-;
-comapi_ipappend:
-		mov P_ES,cs
-		mov P_CX,numIPAppends
-		mov P_BX,IPAppends
-		clc
-		ret
-
-;
-; INT 22h AX=0010h	Resolve hostname
-;
-%if IS_PXELINUX
-                extern pm_pxe_dns_resolv
-comapi_dnsresolv:
-		mov ds,P_ES
-		mov si,P_BX
-		pm_call pm_pxe_dns_resolv
-		mov P_EAX,eax
-		clc
-		ret
-%else
-comapi_dnsresolv equ comapi_err
-%endif
-
-		section .text16
-
-;
-; INT 22h AX=0011h	Obsolete
-;
-
-;
-; INT 22h AX=0012h	Obsolete
-;
-
-;
-; INT 22h AX=0013h	Idle call
-;
-comapi_idle:
-		call do_idle
-		clc
-		ret
-
-;
-; INT 22h AX=0014h	Local boot
-;
-comapi_localboot:
-		mov ax,P_DX
-		pm_call pm_local_boot
-		ret
-
-;
-; INT 22h AX=0015h	Feature flags
-;
-comapi_features:
-		mov P_ES,cs
-		mov P_BX,feature_flags
-		mov P_CX,feature_flags_len
-		clc
-		ret
-
-;
-; INT 22h AX=0016h	Run kernel image
-;
-comapi_runkernel:
-		ret
-
-;
-; INT 22h AX=0017h  Report video mode change
-;
-comapi_usingvga:
-		mov ax,P_BX
-		cmp ax,0Fh		; Unknown flags = failure
-		ja .error
-		mov cx,P_CX
-		mov dx,P_DX
-		pm_call pm_using_vga
-		clc
-		ret
-.error:
-		stc
-		ret
-
-;
-; INT 22h AX=0018h  Query custom font
-;
-comapi_userfont:
-		mov al,[UserFont]
-		and al,al
-		jz .done
-		mov al,[VGAFontSize]
-		pm_call pm_userfont
-		mov P_ES,es
-		mov P_BX,bx
-
-.done:		; CF=0 here
-		mov P_AL,al
-		ret
-
-;
-; INT 22h AX=0019h  Read disk
-;
-%if IS_SYSLINUX || IS_ISOLINUX || IS_EXTLINUX
-comapi_readdisk:
-		cmp P_EDI,0		; Reserved for future expansion
-		jnz .err
-		mov eax,P_EDX
-		mov edx,P_ESI
-		mov es,P_ES
-		mov bx,P_BX
-		mov bp,P_CX		; WE CANNOT use P_* after touching bp!
-		call getlinsec
-		clc
-		ret
-.err:
-		stc
-		ret
-%else
-comapi_readdisk	equ comapi_err
-%endif
-
-;
-; INT 22h AX=001Ah	Obsolete
-;
-
-;
-; INT 22h AX=001Bh	Obsolete
-;
-=======
-; INT 22h AX=000Ah	Get Derivative-Specific Info
-;
-comapi_derinfo:
-		mov P_AL,my_id
-%if IS_PXELINUX
-		mov ax,[APIVer]
-		mov P_DX,ax
-		mov ax,[StrucPtr]
-		mov P_BX,ax
-		mov ax,[StrucPtr+2]
-		mov P_ES,ax
-		mov ax,[InitStack]
-		mov P_SI,ax
-		mov ax,[InitStack+2]
-		mov P_FS,ax
-		mov eax,[IPInfo.MyIP]
-		mov P_ECX,eax
-		mov P_GS,0
-		mov P_DI,IPInfo
-%else
-		; Physical medium...
-
-		mov al,[SectorShift]
-		mov P_CL,al
-		mov al,[DriveNumber]
-		mov P_DL,al
-		mov P_FS,cs
-		mov P_SI,OrigESDI
-		mov P_GS,cs
-		mov P_DI,Hidden
-%if IS_SYSLINUX || IS_EXTLINUX
-		mov P_ES,cs
-		mov P_BX,PartInfo
-%elif IS_ISOLINUX
-		mov P_ES,cs
-		mov P_BX,spec_packet
-		mov ax,[BIOSType]
-		sub ax,bios_cdrom
-		shr ax,2
-		mov P_CH,al		; Mode (el torito/cbios/ebios)
-%endif
-%endif
-		clc
-		ret
->>>>>>> ddb10ce9
-
-;
 ; INT 22h AX=001Ch	Get pointer to auxillary data vector
 ;
 comapi_getadv:
@@ -729,20 +389,6 @@
 		alignz 2
 int22_table:
 		dw comapi_err		; 0000 unimplemented syscall
-<<<<<<< HEAD
-		dw comapi_get_version	; 0001 get SYSLINUX version
-		dw comapi_writestr	; 0002 write string
-		dw comapi_run		; 0003 run specified command
-		dw comapi_run_default	; 0004 run default command
-		dw comapi_textmode	; 0005 force text mode
-		dw comapi_open		; 0006 open file
-		dw comapi_read		; 0007 read file
-		dw comapi_close		; 0008 close file
-		dw comapi_pxecall	; 0009 call PXE stack
-		dw comapi_err		; 000A derivative-specific info
-		dw comapi_serialcfg	; 000B get serial port config
-		dw comapi_cleanup	; 000C perform final cleanup
-=======
 		dw comapi_err		; 0001 get SYSLINUX version
 		dw comapi_err		; 0002 write string
 		dw comapi_err		; 0003 run specified command
@@ -752,10 +398,9 @@
 		dw comapi_err		; 0007 read file
 		dw comapi_err		; 0008 close file
 		dw comapi_err		; 0009 call PXE stack
-		dw comapi_derinfo	; 000A derivative-specific info
+		dw comapi_err		; 000A derivative-specific info
 		dw comapi_err		; 000B get serial port config
 		dw comapi_err		; 000C perform final cleanup
->>>>>>> ddb10ce9
 		dw comapi_err		; 000D clean up then bootstrap
 		dw comapi_err		; 000E get name of config file
 		dw comapi_err		; 000F get ipappend strings
