--- conflicted
+++ resolved
@@ -1,10 +1,6 @@
 /* ----------------------------------------------------------------------- *
  *
-<<<<<<< HEAD
- *   Copyright 1998-2007 H. Peter Anvin - All Rights Reserved
-=======
  *   Copyright 1998-2008 H. Peter Anvin - All Rights Reserved
->>>>>>> 244d2fe9
  *
  *   This program is free software; you can redistribute it and/or modify
  *   it under the terms of the GNU General Public License as published by
