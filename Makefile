## -----------------------------------------------------------------------
##
##   Copyright 1998-2009 H. Peter Anvin - All Rights Reserved
##   Copyright 2009-2010 Intel Corporation; author: H. Peter Anvin
##
##   This program is free software; you can redistribute it and/or modify
##   it under the terms of the GNU General Public License as published by
##   the Free Software Foundation, Inc., 53 Temple Place Ste 330,
##   Boston MA 02111-1307, USA; either version 2 of the License, or
##   (at your option) any later version; incorporated herein by reference.
##
## -----------------------------------------------------------------------

#
# Main Makefile for SYSLINUX
#

#
# topdir is only set when we are doing a recursive make. Do a bunch of
# initialisation if it's unset since this is the first invocation.
#
ifeq ($(topdir),)

topdir = $(CURDIR)

#
# Because we need to build modules multiple times, e.g. for BIOS,
# efi32, efi64, we output all object and executable files to a
# separate object directory for each firmware.
#
# The output directory can be customised by setting the O=/obj/path/
# variable when invoking make. If no value is specified the default
# directory is the top-level of the Syslinux source.
#
ifeq ("$(origin O)", "command line")
	OBJDIR := $(O)
else
	OBJDIR = $(topdir)
endif

# If the output directory does not exist we bail because that is the
# least surprising thing to do.
cd-output := $(shell cd $(OBJDIR) && /bin/pwd)
$(if $(cd-output),, \
	$(error output directory "$(OBJDIR)" does not exist))

#
# These environment variables are exported to every invocation of
# make,
#
# 'topdir' - the top-level directory containing the Syslinux source
# 'objdir' - the top-level directory of output files for this firmware
# 'MAKEDIR' - contains Makefile fragments
# 'OBJDIR' - the top-level directory of output files
#
# There are also a handful of variables that are passed to each
# sub-make,
#
# SRC - source tree location of the module being compiled
# OBJ - output tree location of the module being compiled
#
# A couple of rules for writing Makefiles,
#
# - Do not use relative paths, use the above variables
# - You can write $(SRC) a lot less if you add it to VPATH
#

MAKEDIR = $(topdir)/mk
export MAKEDIR topdir OBJDIR

include $(MAKEDIR)/syslinux.mk
-include $(OBJDIR)/version.mk

private-targets = prerel unprerel official release burn isolinux.iso \
		  preupload upload

ifeq ($(MAKECMDGOALS),)
	MAKECMDGOALS += all
endif

#
# The 'bios', 'efi32' and 'efi64' are dummy targets. Their only
# purpose is to instruct us which output directories need
# creating. Which means that we always need a *real* target, such as
# 'all', appended to the make goals.
#
firmware = bios efi32 efi64
real-target := $(filter-out $(firmware), $(MAKECMDGOALS))
real-firmware := $(filter $(firmware), $(MAKECMDGOALS))

ifeq ($(real-target),)
	real-target = all
endif

ifeq ($(real-firmware),)
	real-firmware = $(firmware)
endif

.PHONY: $(filter-out $(private-targets), $(MAKECMDGOALS))
$(filter-out $(private-targets), $(MAKECMDGOALS)):
	$(MAKE) -C $(OBJDIR) -f $(CURDIR)/Makefile SRC="$(topdir)" \
		OBJ=$(OBJDIR) objdir=$(OBJDIR) $(MAKECMDGOALS)

# Hook to add private Makefile targets for the maintainer.
-include $(topdir)/Makefile.private

else # ifeq ($(topdir),)

include $(MAKEDIR)/syslinux.mk

# Hook to add private Makefile targets for the maintainer.
-include $(topdir)/Makefile.private

#
# The BTARGET refers to objects that are derived from ldlinux.asm; we
# like to keep those uniform for debugging reasons; however, distributors
# want to recompile the installers (ITARGET).
#
# BOBJECTS and IOBJECTS are the same thing, except used for
# installation, so they include objects that may be in subdirectories
# with their own Makefiles.  Finally, there is a list of those
# directories.
#

ifndef EFI_BUILD
MODULES = memdisk/memdisk memdump/memdump.com \
	com32/menu/*.c32 com32/modules/*.c32 com32/mboot/*.c32 \
	com32/hdt/*.c32 com32/rosh/*.c32 com32/gfxboot/*.c32 \
	com32/sysdump/*.c32 com32/lua/src/*.c32 com32/chain/*.c32 \
	com32/lib/*.c32 com32/libutil/*.c32 com32/gpllib/*.c32 \
	com32/elflink/ldlinux/*.c32 com32/cmenu/libmenu/*.c32
else
# memdump is BIOS specific code exclude it for EFI
# FIXME: Prune other BIOS-centric modules
MODULES = com32/menu/*.c32 com32/modules/*.c32 com32/mboot/*.c32 \
	com32/hdt/*.c32 com32/rosh/*.c32 com32/gfxboot/*.c32 \
	com32/sysdump/*.c32 com32/lua/src/*.c32 com32/chain/*.c32 \
	com32/lib/*.c32 com32/libutil/*.c32 com32/gpllib/*.c32 \
	com32/elflink/ldlinux/*.c32 com32/cmenu/libmenu/*.c32
endif

# List of module objects that should be installed for all derivatives
INSTALLABLE_MODULES = $(MODULES)

# syslinux.exe is BTARGET so as to not require everyone to have the
# mingw suite installed
BTARGET  = version.gen version.h $(OBJDIR)/version.mk
BOBJECTS = $(BTARGET) \
	mbr/*.bin \
	core/pxelinux.0 core/isolinux.bin core/isolinux-debug.bin \
	gpxe/gpxelinux.0 dos/syslinux.com \
	win32/syslinux.exe win64/syslinux64.exe \
	dosutil/*.com dosutil/*.sys \
	$(MODULES)

# BSUBDIRs build the on-target binary components.
# ISUBDIRs build the installer (host) components.
#
# Note: libinstaller is both a BSUBDIR and an ISUBDIR.  It contains
# files that depend only on the B phase, but may have to be regenerated
# for "make installer".
<<<<<<< HEAD

ifdef EFI_BUILD

BSUBDIRS = codepage com32 lzo core mbr sample efi
ISUBDIRS = efi utils

INSTALLSUBDIRS = efi

else

BSUBDIRS = codepage com32 lzo core memdisk sample diag mbr memdump dos \
	   gpxe libinstaller win32 win64 dosutil

=======
BSUBDIRS = codepage com32 lzo core memdisk mbr memdump gpxe sample \
	   diag libinstaller dos win32 win64 dosutil txt
>>>>>>> a2d79191
ITARGET  =
IOBJECTS = $(ITARGET) \
	utils/gethostip utils/isohybrid utils/mkdiskimage \
	mtools/syslinux linux/syslinux extlinux/extlinux
ISUBDIRS = libinstaller mtools linux extlinux utils

# Things to install in /usr/bin
INSTALL_BIN   =	mtools/syslinux
# Things to install in /sbin
INSTALL_SBIN  = extlinux/extlinux
# Things to install in /usr/lib/syslinux
INSTALL_AUX   =	core/pxelinux.0 gpxe/gpxelinux.0 gpxe/gpxelinuxk.0 \
		core/isolinux.bin core/isolinux-debug.bin \
		dos/syslinux.com \
		mbr/*.bin $(INSTALLABLE_MODULES)
INSTALL_AUX_OPT = win32/syslinux.exe win64/syslinux64.exe
INSTALL_DIAG  =	diag/mbr/handoff.bin \
		diag/geodsp/geodsp1s.img.xz diag/geodsp/geodspms.img.xz

# These directories manage their own installables
INSTALLSUBDIRS = com32 utils dosutil

# Things to install in /boot/extlinux
EXTBOOTINSTALL = $(INSTALLABLE_MODULES)

# Things to install in /tftpboot
NETINSTALLABLE = core/pxelinux.0 gpxe/gpxelinux.0 \
		 $(INSTALLABLE_MODULES)

endif # ifdef EFI_BUILD

.PHONY: subdirs $(BSUBDIRS) $(ISUBDIRS)

ifeq ($(HAVE_FIRMWARE),)

firmware = bios efi32 efi64

# If no firmware was specified the rest of MAKECMDGOALS applies to all
# firmware.
ifeq ($(filter $(firmware),$(MAKECMDGOALS)),)
all strip tidy clean dist spotless install installer: bios efi32 efi64

else

# Don't do anything for the rest of MAKECMDGOALS at this level. It
# will be handled for each of $(firmware).
strip tidy clean dist spotless install installer:

endif

# Convert 'make bios strip' to 'make strip', etc for rest of the Makefiles.
MAKECMDGOALS := $(filter-out $(firmware),$(MAKECMDGOALS))
ifeq ($(MAKECMDGOALS),)
	MAKECMDGOALS += all
endif

#
# You'd think that we'd be able to use the 'define' directive to
# abstract the code for invoking make(1) in the output directory, but
# by using 'define' we lose the ability to build in parallel.
#
.PHONY: $(firmware)
bios:
	@mkdir -p $(OBJ)/bios
	$(MAKE) -C $(OBJ)/bios -f $(SRC)/Makefile SRC="$(SRC)" \
		objdir=$(OBJ)/bios OBJ=$(OBJ)/bios HAVE_FIRMWARE=1 \
		ARCH=i386 $(MAKECMDGOALS)

efi32:
	@mkdir -p $(OBJ)/efi32
	$(MAKE) -C $(OBJ)/efi32 -f $(SRC)/Makefile SRC="$(SRC)" \
		objdir=$(OBJ)/efi32 OBJ=$(OBJ)/efi32 HAVE_FIRMWARE=1 \
		ARCH=i386 BITS=32 EFI_BUILD=1 $(MAKECMDGOALS)

efi64:
	@mkdir -p $(OBJ)/efi64
	$(MAKE) -C $(OBJ)/efi64 -f $(SRC)/Makefile SRC="$(SRC)" \
		objdir=$(OBJ)/efi64 OBJ=$(OBJ)/efi64 HAVE_FIRMWARE=1 \
		ARCH=x86_64 BITS=64 EFI_BUILD=1 $(MAKECMDGOALS)

else # ifeq($(HAVE_FIRMWARE),)

all: all-local subdirs

all-local: $(BTARGET) $(ITARGET)
	-ls -l $(BOBJECTS) $(IOBJECTS)
subdirs: $(BSUBDIRS) $(ISUBDIRS)

$(sort $(ISUBDIRS) $(BSUBDIRS)):
	@mkdir -p $@
	$(MAKE) -C $@ SRC="$(SRC)/$@" OBJ="$(OBJ)/$@" \
		-f $(SRC)/$@/Makefile $(MAKECMDGOALS)

$(ITARGET):
	@mkdir -p $@
	$(MAKE) -C $@ SRC="$(SRC)/$@" OBJ="$(OBJ)/$@" \
		-f $(SRC)/$@/Makefile $(MAKECMDGOALS)

$(BINFILES):
	@mkdir -p $@
	$(MAKE) -C $@ SRC="$(SRC)/$@" OBJ="$(OBJ)/$@" \
		-f $(SRC)/$@/Makefile $(MAKECMDGOALS)

#
# List the dependencies to help out parallel builds.
dos extlinux linux mtools win32 win64: libinstaller
libinstaller: core
utils: mbr
core: com32
efi: core

installer: installer-local
	set -e; for i in $(ISUBDIRS); \
		do $(MAKE) -C $$i SRC="$(SRC)/$$i" OBJ="$(OBJ)/$$i" \
		-f $(SRC)/$$i/Makefile all; done


installer-local: $(ITARGET) $(BINFILES)

strip: strip-local
	set -e; for i in $(ISUBDIRS); \
		do $(MAKE) -C $$i SRC="$(SRC)/$$i" OBJ="$(OBJ)/$$i" \
		-f $(SRC)/$$i/Makefile strip; done
	-ls -l $(BOBJECTS) $(IOBJECTS)

strip-local:

version.gen: $(topdir)/version $(topdir)/version.pl
	$(PERL) $(topdir)/version.pl $< $@ '%define < @'
version.h: $(topdir)/version $(topdir)/version.pl
	$(PERL) $(topdir)/version.pl $< $@ '#define < @'

local-install: installer
	mkdir -m 755 -p $(INSTALLROOT)$(BINDIR)
	install -m 755 -c $(INSTALL_BIN) $(INSTALLROOT)$(BINDIR)
	mkdir -m 755 -p $(INSTALLROOT)$(SBINDIR)
	install -m 755 -c $(INSTALL_SBIN) $(INSTALLROOT)$(SBINDIR)
	mkdir -m 755 -p $(INSTALLROOT)$(AUXDIR)
	install -m 644 -c $(INSTALL_AUX) $(INSTALLROOT)$(AUXDIR)
	-install -m 644 -c $(INSTALL_AUX_OPT) $(INSTALLROOT)$(AUXDIR)
	mkdir -m 755 -p $(INSTALLROOT)$(DIAGDIR)
	install -m 644 -c $(INSTALL_DIAG) $(INSTALLROOT)$(DIAGDIR)
	mkdir -m 755 -p $(INSTALLROOT)$(MANDIR)/man1
	install -m 644 -c $(topdir)/man/*.1 $(INSTALLROOT)$(MANDIR)/man1
	: mkdir -m 755 -p $(INSTALLROOT)$(MANDIR)/man8
	: install -m 644 -c man/*.8 $(INSTALLROOT)$(MANDIR)/man8

ifndef EFI_BUILD
install: local-install
	set -e ; for i in $(INSTALLSUBDIRS) ; \
		do $(MAKE) -C $$i SRC="$(SRC)/$$i" OBJ="$(OBJ)/$$i" \
		-f $(SRC)/$$i/Makefile $@; done
else
install:
	set -e ; for i in $(INSTALLSUBDIRS) ; \
		do $(MAKE) -C $$i SRC="$(SRC)/$$i" OBJ="$(OBJ)/$$i" \
		BITS="$(BITS)" -f $(SRC)/$$i/Makefile $@; done

	mkdir -m 755 -p $(INSTALLROOT)$(AUXDIR)/efi$(BITS)
	install -m 755 $(MODULES) $(INSTALLROOT)$(AUXDIR)/efi$(BITS)
endif

netinstall: installer
	mkdir -p $(INSTALLROOT)$(TFTPBOOT)
	install -m 644 $(NETINSTALLABLE) $(INSTALLROOT)$(TFTPBOOT)

extbootinstall: installer
	mkdir -m 755 -p $(INSTALLROOT)$(EXTLINUXDIR)
	install -m 644 $(EXTBOOTINSTALL) $(INSTALLROOT)$(EXTLINUXDIR)

install-all: install netinstall extbootinstall

local-tidy:
	rm -f *.o *.elf *_bin.c stupid.* patch.offset
	rm -f *.lsr *.lst *.map *.sec *.tmp
	rm -f $(OBSOLETE)

tidy: local-tidy $(BESUBDIRS) $(IESUBDIRS) $(BSUBDIRS) $(ISUBDIRS)

local-clean:
	rm -f $(ITARGET)

clean: local-tidy local-clean $(BESUBDIRS) $(IESUBDIRS) $(BSUBDIRS) $(ISUBDIRS)

local-dist:
	find . \( -name '*~' -o -name '#*' -o -name core \
		-o -name '.*.d' -o -name .depend \) -type f -print0 \
	| xargs -0rt rm -f

dist: local-dist local-tidy $(BESUBDIRS) $(IESUBDIRS) $(BSUBDIRS) $(ISUBDIRS)

local-spotless:
	rm -f $(BTARGET) .depend *.so.*

spotless: local-clean local-dist local-spotless $(BESUBDIRS) $(IESUBDIRS) $(ISUBDIRS) $(BSUBDIRS)

# Shortcut to build linux/syslinux using klibc
klibc:
	$(MAKE) clean
	$(MAKE) CC=klcc ITARGET= ISUBDIRS='linux extlinux' BSUBDIRS=
endif # ifeq ($(HAVE_FIRMWARE),)

endif # ifeq ($(topdir),)

#
# Common rules that are needed by every invocation of make.
#
$(OBJDIR)/version.mk: $(topdir)/version $(topdir)/version.pl
	$(PERL) $(topdir)/version.pl $< $@ '< := @'<|MERGE_RESOLUTION|>--- conflicted
+++ resolved
@@ -159,24 +159,19 @@
 # Note: libinstaller is both a BSUBDIR and an ISUBDIR.  It contains
 # files that depend only on the B phase, but may have to be regenerated
 # for "make installer".
-<<<<<<< HEAD
 
 ifdef EFI_BUILD
 
-BSUBDIRS = codepage com32 lzo core mbr sample efi
+BSUBDIRS = codepage com32 lzo core mbr sample efi txt
 ISUBDIRS = efi utils
 
 INSTALLSUBDIRS = efi
 
 else
 
-BSUBDIRS = codepage com32 lzo core memdisk sample diag mbr memdump dos \
-	   gpxe libinstaller win32 win64 dosutil
-
-=======
 BSUBDIRS = codepage com32 lzo core memdisk mbr memdump gpxe sample \
 	   diag libinstaller dos win32 win64 dosutil txt
->>>>>>> a2d79191
+
 ITARGET  =
 IOBJECTS = $(ITARGET) \
 	utils/gethostip utils/isohybrid utils/mkdiskimage \
